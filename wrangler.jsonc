{
<<<<<<< HEAD
	"name": "gh-bot",
	"main": "src/index.ts",
	"compatibility_date": "2025-02-11",
	"compatibility_flags": [
		"nodejs_compat"
	],
	"observability": {
		"enabled": true,
		"head_sampling_rate": 1
	},
	"assets": {
		"directory": "./public",
		"binding": "ASSETS"
	},
	"ai": {
		"binding": "AI"
	},
	"durable_objects": {
		"bindings": [
			{
				"name": "RepositoryActor",
				"class_name": "RepositoryActor"
			},
			{
				"name": "PullRequestActor",
				"class_name": "PullRequestActor"
			},
			{
				"name": "ResearchActor",
				"class_name": "ResearchActor"
			}
		]
	},
	"migrations": [
		{
			"tag": "v2_actor_refactor",
			"new_classes": [
				"RepositoryActor",
				"PullRequestActor",
				"ResearchActor"
			],
			"deleted_classes": [
				"ResearchOrchestrator",
				"PrWorkflow",
				"ProfileScanner",
				"RepositorySetupCoordinator"
			]
		},
		{
			"tag": "add-conflict-resolver",
			"new_classes": [
				"ConflictResolver"
			]
		}
	],
	"services": [
		{
			"binding": "Sandbox",
			"service": "cloudflare-sandbox"
		}
	],
	"d1_databases": [
		{
			"binding": "DB",
			"database_name": "gh-bot",
			"database_id": "d6674b48-3b20-422f-b9eb-65f42f26a44e"
		}
	],
	"kv_namespaces": [
		{
			"binding": "USER_PREFERENCES",
			"id": "0b559703c0ff499c87dabbeaeac932c5",
			"preview_id": "7fc6108f01184967aeaf2109da0549de"
		},
		{
			"binding": "REPO_MEMORY",
			"id": "a25b3ab8cd074bbbadab7fa0637f5e7f",
			"preview_id": "02bc104a3a1e4111884bbee0a4cd38fb"
		}
	],
	"send_email": [
		{
			"name": "SEB",
			"destination_address": "justin@126colby.com"
		}
	],
	"vars": {
		"REQUIRED_LABEL": "auto-commit-ok",
		"SUMMARY_CF_MODEL": "@cf/openai/gpt-oss-120b",
		"GITHUB_REPO_DEFAULT_BRANCH_FALLBACK": "main",
		"CF_BINDINGS_MCP_URL": "https://bindings.mcp.cloudflare.com/mcp"
	}
=======
        "name": "gh-bot",
        "main": "src/index.ts",
        "compatibility_date": "2025-02-11",
        "compatibility_flags": [
                "nodejs_compat"
        ],
        "observability": {
                "enabled": true,
                "head_sampling_rate": 1
        },
        "assets": {
                "directory": "./public",
                "binding": "ASSETS"
        },
        "ai": {
                "binding": "AI"
        },
        "durable_objects": {
                "bindings": [
                        {
                                "name": "RepositoryActor",
                                "class_name": "RepositoryActor"
                        },
                        {
                                "name": "PullRequestActor",
                                "class_name": "PullRequestActor"
                        },
                        {
                                "name": "ResearchActor",
                                "class_name": "ResearchActor"
                        }
                ]
        },
        "migrations": [
                {
                        "tag": "v2_actor_refactor",
                        "new_classes": [
                                "RepositoryActor",
                                "PullRequestActor",
                                "ResearchActor"
                        ],
                        "deleted_classes": [
                                "ResearchOrchestrator",
                                "PrWorkflow",
                                "ProfileScanner",
                                "RepositorySetupCoordinator"
                        ]
                },
                {
                        "tag": "add-conflict-resolver",
                        "new_classes": [
                                "ConflictResolver"
                        ]
                }
        ],
        /**
         * Coming soon via https://github.com/jmbish04/sandbox-worker-container
         **/
        // "services": [
        //   {
        //     "binding": "Sandbox",
        //     "service": "repo-agent-worker"
        //   }
        // ],
        "d1_databases": [
                {
                        "binding": "DB",
                        "database_name": "gh-bot",
                        "database_id": "d6674b48-3b20-422f-b9eb-65f42f26a44e"
                }
        ],
        "kv_namespaces": [
                {
                        "binding": "USER_PREFERENCES",
                        "id": "0b559703c0ff499c87dabbeaeac932c5",
                        "preview_id": "7fc6108f01184967aeaf2109da0549de"
                },
                {
                        "binding": "REPO_MEMORY",
                        "id": "a25b3ab8cd074bbbadab7fa0637f5e7f",
                        "preview_id": "02bc104a3a1e4111884bbee0a4cd38fb"
                }
        ],
        "send_email": [
                {
                        "name": "SEB",
                        "destination_address": "justin@126colby.com"
                }
        ],
        "vars": {
                "REQUIRED_LABEL": "auto-commit-ok",
                "SUMMARY_CF_MODEL": "@cf/openai/gpt-oss-120b",
                "GITHUB_REPO_DEFAULT_BRANCH_FALLBACK": "main",
                "CF_BINDINGS_MCP_URL": "https://bindings.mcp.cloudflare.com/mcp"
        }
>>>>>>> 22e7e283
}<|MERGE_RESOLUTION|>--- conflicted
+++ resolved
@@ -1,5 +1,4 @@
 {
-<<<<<<< HEAD
 	"name": "gh-bot",
 	"main": "src/index.ts",
 	"compatibility_date": "2025-02-11",
@@ -55,12 +54,15 @@
 			]
 		}
 	],
-	"services": [
-		{
-			"binding": "Sandbox",
-			"service": "cloudflare-sandbox"
-		}
-	],
+	/**
+	 * Coming soon via https://github.com/jmbish04/sandbox-worker-container
+	 **/
+	// "services": [
+	//   {
+	//     "binding": "Sandbox",
+	//     "service": "repo-agent-worker"
+	//   }
+	// ],
 	"d1_databases": [
 		{
 			"binding": "DB",
@@ -86,107 +88,15 @@
 			"destination_address": "justin@126colby.com"
 		}
 	],
+	"triggers": {
+		"crons": [
+			"0 2 * * *"
+		]
+	},
 	"vars": {
 		"REQUIRED_LABEL": "auto-commit-ok",
 		"SUMMARY_CF_MODEL": "@cf/openai/gpt-oss-120b",
 		"GITHUB_REPO_DEFAULT_BRANCH_FALLBACK": "main",
 		"CF_BINDINGS_MCP_URL": "https://bindings.mcp.cloudflare.com/mcp"
 	}
-=======
-        "name": "gh-bot",
-        "main": "src/index.ts",
-        "compatibility_date": "2025-02-11",
-        "compatibility_flags": [
-                "nodejs_compat"
-        ],
-        "observability": {
-                "enabled": true,
-                "head_sampling_rate": 1
-        },
-        "assets": {
-                "directory": "./public",
-                "binding": "ASSETS"
-        },
-        "ai": {
-                "binding": "AI"
-        },
-        "durable_objects": {
-                "bindings": [
-                        {
-                                "name": "RepositoryActor",
-                                "class_name": "RepositoryActor"
-                        },
-                        {
-                                "name": "PullRequestActor",
-                                "class_name": "PullRequestActor"
-                        },
-                        {
-                                "name": "ResearchActor",
-                                "class_name": "ResearchActor"
-                        }
-                ]
-        },
-        "migrations": [
-                {
-                        "tag": "v2_actor_refactor",
-                        "new_classes": [
-                                "RepositoryActor",
-                                "PullRequestActor",
-                                "ResearchActor"
-                        ],
-                        "deleted_classes": [
-                                "ResearchOrchestrator",
-                                "PrWorkflow",
-                                "ProfileScanner",
-                                "RepositorySetupCoordinator"
-                        ]
-                },
-                {
-                        "tag": "add-conflict-resolver",
-                        "new_classes": [
-                                "ConflictResolver"
-                        ]
-                }
-        ],
-        /**
-         * Coming soon via https://github.com/jmbish04/sandbox-worker-container
-         **/
-        // "services": [
-        //   {
-        //     "binding": "Sandbox",
-        //     "service": "repo-agent-worker"
-        //   }
-        // ],
-        "d1_databases": [
-                {
-                        "binding": "DB",
-                        "database_name": "gh-bot",
-                        "database_id": "d6674b48-3b20-422f-b9eb-65f42f26a44e"
-                }
-        ],
-        "kv_namespaces": [
-                {
-                        "binding": "USER_PREFERENCES",
-                        "id": "0b559703c0ff499c87dabbeaeac932c5",
-                        "preview_id": "7fc6108f01184967aeaf2109da0549de"
-                },
-                {
-                        "binding": "REPO_MEMORY",
-                        "id": "a25b3ab8cd074bbbadab7fa0637f5e7f",
-                        "preview_id": "02bc104a3a1e4111884bbee0a4cd38fb"
-                }
-        ],
-        "send_email": [
-                {
-                        "name": "SEB",
-                        "destination_address": "justin@126colby.com"
-                }
-        ],
-        "vars": {
-                "REQUIRED_LABEL": "auto-commit-ok",
-                "SUMMARY_CF_MODEL": "@cf/openai/gpt-oss-120b",
-                "GITHUB_REPO_DEFAULT_BRANCH_FALLBACK": "main",
-                "CF_BINDINGS_MCP_URL": "https://bindings.mcp.cloudflare.com/mcp"
-        }
->>>>>>> 22e7e283
 }