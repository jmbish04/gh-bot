--- conflicted
+++ resolved
@@ -1,7 +1,5 @@
 // src/routes/webhook.ts
 import { verify as verifySignature } from '@octokit/webhooks-methods'
-<<<<<<< HEAD
-=======
 import { ensureRepoMcpTools } from '../modules/mcp_tools'
 import {
   ghREST,
@@ -16,6 +14,9 @@
 
 export const CONFLICT_MENTION_PATTERN = /(?:@colby|colby)[,:]?\s+(?:please\s+)?fix(?:\s+(?:the\s+)?code)?\s+conflicts?/i
 
+export type { Env }
+export type { WebhookData }
+
 /**
  * Helper function to handle MCP tools setup for any repository event
  */
@@ -34,14 +35,11 @@
     console.error(`[WEBHOOK] Failed to process MCP tools for repository ${repo}:`, error)
   }
 }
->>>>>>> 22e7e283
 
 type Env = {
   DB: D1Database
   GITHUB_WEBHOOK_SECRET: string
   PR_WORKFLOWS: DurableObjectNamespace
-<<<<<<< HEAD
-=======
   REPO_SETUP: DurableObjectNamespace
   RESEARCH_ORCH?: DurableObjectNamespace
   AI?: any
@@ -55,7 +53,6 @@
   CF_BINDINGS_MCP_URL?: string
   CONFLICT_RESOLVER?: DurableObjectNamespace
   Sandbox?: Fetcher
->>>>>>> 22e7e283
 }
 
 type WebhookData = {
@@ -68,7 +65,7 @@
 
 const MAX_CONTEXT_TEXT_LENGTH = 4000
 
-function truncateText(value: unknown, limit: number = MAX_CONTEXT_TEXT_LENGTH): string | undefined {
+export function truncateText(value: unknown, limit: number = MAX_CONTEXT_TEXT_LENGTH): string | undefined {
   if (typeof value !== 'string') {
     return typeof value === 'number' || typeof value === 'boolean' ? String(value) : undefined
   }
@@ -80,7 +77,7 @@
   return value.slice(0, limit) + '…'
 }
 
-function simplifyUser(user: any) {
+export function simplifyUser(user: any) {
   if (!user) return undefined
   return {
     login: user.login,
@@ -91,7 +88,7 @@
   }
 }
 
-function simplifyRepository(repo: any) {
+export function simplifyRepository(repo: any) {
   if (!repo) return undefined
   return {
     id: repo.id,
@@ -104,7 +101,7 @@
   }
 }
 
-function extractRelevantData(eventType: string, payload: any) {
+export function extractRelevantData(eventType: string, payload: any) {
   const relevant: Record<string, any> = {
     event_type: eventType,
     action: payload?.action,
@@ -282,11 +279,9 @@
 }
 
 /**
-<<<<<<< HEAD
-=======
  * Checks if a duplicate delivery should be allowed to reprocess
  */
-async function checkRecentDuplicate(env: Env, delivery: string, isCommentEvent: boolean): Promise<boolean> {
+export async function checkRecentDuplicate(env: Env, delivery: string, isCommentEvent: boolean): Promise<boolean> {
   try {
     // For comment events, allow reprocessing if it's been more than 5 minutes
     // For other events, be more strict (30 minutes)
@@ -325,7 +320,7 @@
 /**
  * Checks if a repository is new (not in the projects table)
  */
-async function isNewRepository(env: Env, repo: string): Promise<boolean> {
+export async function isNewRepository(env: Env, repo: string): Promise<boolean> {
   try {
     const result = await env.DB.prepare(
       'SELECT 1 FROM projects WHERE repo = ? LIMIT 1'
@@ -410,7 +405,6 @@
 }
 
 /**
->>>>>>> 22e7e283
  * Handles incoming GitHub webhook events.
  * Verifies the webhook signature, ensures idempotency, and routes events to appropriate handlers.
  *
@@ -508,15 +502,6 @@
   // Idempotency: skip if we've seen this delivery already
   console.log('[WEBHOOK] Checking for duplicate delivery:', delivery)
   try {
-<<<<<<< HEAD
-    await env.DB.prepare(
-      'INSERT INTO gh_events (delivery_id, event, repo, pr_number, author, action, created_at, payload_json) VALUES (?,?,?,?,?,?,?,?)'
-    ).bind(delivery, event, '-', null, '-', '-', startTime, bodyText).run()
-    console.log('[WEBHOOK] Event recorded in database')
-  } catch (dbError) {
-    console.log('[WEBHOOK] Duplicate delivery detected:', delivery)
-    return new Response('duplicate', { status: 200 })
-=======
     // First, try to insert the event with normalized metadata
     const insertResult = await env.DB.prepare(
       `INSERT INTO github_webhook_events (delivery_id, event_type, action, repo_full_name, author_login, associated_number, received_at, full_payload_json, ai_context_payload_json)
@@ -554,7 +539,6 @@
       console.log('[WEBHOOK] Duplicate delivery detected:', delivery)
       return new Response('duplicate', { status: 200 })
     }
->>>>>>> 22e7e283
   }
 
   if (webhookEventId) {
@@ -568,8 +552,6 @@
   let errorDetails = ''
 
   console.log('[WEBHOOK] Processing event type:', event)
-<<<<<<< HEAD
-=======
   console.log('[WEBHOOK] Event details:', {
     event,
     hasComment: !!payload.comment,
@@ -702,7 +684,6 @@
   } catch (error) {
     console.log('[WEBHOOK] AI analysis failed, proceeding with standard processing:', error)
   }
->>>>>>> 22e7e283
 
   try {
     if (event === 'pull_request_review_comment') {
@@ -1126,8 +1107,6 @@
   return new Response('pull-request-processed', { status: res.status })
 }
 
-<<<<<<< HEAD
-=======
 /**
  * Processes a repository creation event.
  * Automatically creates LLMs documentation if the repository contains wrangler files.
@@ -1256,7 +1235,6 @@
   }
 }
 
->>>>>>> 22e7e283
 // ---------- helpers ----------
 
 async function recordWebhookDetails(
@@ -1398,15 +1376,9 @@
   env: Env,
   delivery: string,
   repo: string,
-<<<<<<< HEAD
-  pr: number,
-  author: string,
-  action: string
-=======
   pr: number | null,
   author: string | null,
   action: string | null
->>>>>>> 22e7e283
 ) {
   await env.DB.prepare(
     `UPDATE github_webhook_events SET repo_full_name=?, associated_number=?, author_login=?, action=? WHERE delivery_id=?`
@@ -1419,7 +1391,7 @@
  * @param text - The text body containing potential code suggestions.
  * @returns An array of code suggestions extracted from the text.
  */
-function extractSuggestions(text: string): string[] {
+export function extractSuggestions(text: string): string[] {
   const out: string[] = []
   const re = /```suggestion\s*\n([\s\S]*?)```/g
   let m
@@ -1433,7 +1405,7 @@
  * @param text - The text body containing potential trigger commands.
  * @returns An array of trigger commands extracted from the text.
  */
-function parseTriggers(text: string): string[] {
+export function parseTriggers(text: string): string[] {
   const out: string[] = []
 
   // Original commands
