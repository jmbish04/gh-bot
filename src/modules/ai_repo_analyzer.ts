// src/modules/ai_repo_analyzer.ts
/**
 * AI-powered repository analysis for detailed insights
 * Provides in-depth analysis of repositories with actionable recommendations
 */
import type { RepoBadge } from './badge_detector'

export interface RepoAnalysis {
  repoFullName: string;
  summary: string;
  keyHighlights: string[];
  technologyStack: string[];
  architecture: string;
  strengths: string[];
  weaknesses: string[];
  recommendations: ActionRecommendation[];
  bestPractices: BestPractice[];
  badges: RepoBadge[];
  confidence: number;
  analysisTimestamp: number;
}

export interface ActionRecommendation {
  id: string;
  title: string;
  description: string;
  command?: string;
  url?: string;
  category: 'deploy' | 'fork' | 'explore' | 'contribute' | 'learn';
  priority: 'high' | 'medium' | 'low';
}

export interface BestPractice {
  id: string;
  title: string;
  description: string;
  category: string;
  confidence: number;
  example?: string;
}

export class AIRepoAnalyzer {
  constructor(private ai: any) {}

  async analyzeRepository(
    repo: any,
    badges: RepoBadge[],
    repoContent?: string
  ): Promise<RepoAnalysis> {
    const prompt = this.buildAnalysisPrompt(repo, badges, repoContent);
    
    try {
      const response = await this.ai.run('@cf/openai/gpt-4o-mini', {
        messages: [
          {
            role: 'system',
            content: `You are an expert software engineer and repository analyst. Analyze the provided repository and return a comprehensive analysis in JSON format. Focus on practical insights that would help a developer understand why this repository is interesting and what they can do with it.`
          },
          {
            role: 'user',
            content: prompt
          }
        ],
        response_format: { type: 'json_object' }
      });

      const analysis = JSON.parse(response.response);
      
      return {
        repoFullName: repo.full_name,
        summary: analysis.summary || 'No summary available',
        keyHighlights: analysis.keyHighlights || [],
        technologyStack: analysis.technologyStack || [],
        architecture: analysis.architecture || 'Unknown',
        strengths: analysis.strengths || [],
        weaknesses: analysis.weaknesses || [],
        recommendations: analysis.recommendations || [],
        bestPractices: analysis.bestPractices || [],
        badges,
        confidence: analysis.confidence || 0.5,
        analysisTimestamp: Date.now()
      };
    } catch (error) {
      console.error('Error analyzing repository:', error);
      
      // Return fallback analysis
      return this.createFallbackAnalysis(repo, badges);
    }
  }

  private buildAnalysisPrompt(repo: any, badges: RepoBadge[], repoContent?: string): string {
    const badgeList = badges.map(b => b.label).join(', ');
    
    return `Analyze this repository and provide insights:

Repository: ${repo.full_name}
Description: ${repo.description || 'No description'}
Stars: ${repo.stargazers_count || 0}
Language: ${repo.language || 'Unknown'}
Topics: ${(repo.topics || []).join(', ')}
Detected Technologies: ${badgeList}

${repoContent ? `Repository Content Sample:\n${repoContent.slice(0, 2000)}...` : ''}

Please provide a JSON response with the following structure:
{
  "summary": "Brief 2-3 sentence summary of what this repository does and why it's interesting",
  "keyHighlights": ["Key feature 1", "Key feature 2", "Key feature 3"],
  "technologyStack": ["Technology 1", "Technology 2", "Technology 3"],
  "architecture": "Brief description of the architecture or design patterns used",
  "strengths": ["Strength 1", "Strength 2", "Strength 3"],
  "weaknesses": ["Potential weakness 1", "Potential weakness 2"],
  "recommendations": [
    {
      "id": "deploy-workers",
      "title": "Deploy to Cloudflare Workers",
      "description": "This repo can be easily deployed to Cloudflare Workers",
      "command": "wrangler deploy",
      "category": "deploy",
      "priority": "high"
    }
  ],
  "bestPractices": [
    {
      "id": "example-practice",
      "title": "Example Best Practice",
      "description": "This repo demonstrates good practices for X",
      "category": "code-quality",
      "confidence": 0.8
    }
  ],
  "confidence": 0.85
}`;
  }

  private createFallbackAnalysis(repo: any, badges: RepoBadge[]): RepoAnalysis {
    const badgeList = badges.map(b => b.label).join(', ');
    
    return {
      repoFullName: repo.full_name,
      summary: `A ${repo.language || 'software'} project with ${repo.stargazers_count || 0} stars. ${repo.description || 'No description available.'}`,
      keyHighlights: [
        `${repo.stargazers_count || 0} stars`,
        `Primary language: ${repo.language || 'Unknown'}`,
        `Technologies: ${badgeList}`
      ],
      technologyStack: badges.map(b => b.label),
      architecture: 'Unknown',
      strengths: ['Active repository', 'Has documentation'],
      weaknesses: ['Limited analysis available'],
      recommendations: [
        {
          id: 'explore-code',
          title: 'Explore the Code',
          description: 'Browse the repository to understand its structure and implementation',
          url: repo.html_url,
          category: 'explore',
          priority: 'high'
        }
      ],
      bestPractices: [],
      badges,
      confidence: 0.3,
      analysisTimestamp: Date.now()
    };
  }

  async generateActionCommands(repo: any, analysis: RepoAnalysis): Promise<ActionRecommendation[]> {
    const commands: ActionRecommendation[] = [];

    const badges: any[] = (analysis as any).badges || [];

    // Deploy commands
<<<<<<< HEAD
    if (analysis.badges.some(b => b.id === 'cloudflare-worker')) {
=======
    if (badges.some((b: any) => b.id === 'cloudflare-worker')) {
>>>>>>> 054ed8a4
      commands.push({
        id: 'deploy-workers',
        title: 'Deploy to Cloudflare Workers',
        description: 'Deploy this Cloudflare Worker to your account',
        command: `wrangler deploy --name ${repo.name}`,
        category: 'deploy',
        priority: 'high'
      });
    }

    // Fork command
    commands.push({
      id: 'fork-repo',
      title: 'Fork Repository',
      description: 'Create your own copy of this repository',
      url: `${repo.html_url}/fork`,
      category: 'fork',
      priority: 'medium'
    });

    // Clone command
    commands.push({
      id: 'clone-repo',
      title: 'Clone Repository',
      description: 'Clone the repository to your local machine',
      command: `git clone ${repo.clone_url}`,
      category: 'explore',
      priority: 'high'
    });

    // Generate prompt for AI editing
    commands.push({
      id: 'generate-prompt',
      title: 'Generate AI Edit Prompt',
      description: 'Create a prompt for AI-assisted editing of this repository',
      command: `echo "Help me understand and modify this ${repo.language} project: ${repo.html_url}"`,
      category: 'learn',
      priority: 'medium'
    });

    return commands;
  }
}<|MERGE_RESOLUTION|>--- conflicted
+++ resolved
@@ -1,97 +1,97 @@
 // src/modules/ai_repo_analyzer.ts
 /**
- * AI-powered repository analysis for detailed insights
- * Provides in-depth analysis of repositories with actionable recommendations
- */
+ * AI-powered repository analysis for detailed insights
+ * Provides in-depth analysis of repositories with actionable recommendations
+ */
 import type { RepoBadge } from './badge_detector'
 
 export interface RepoAnalysis {
-  repoFullName: string;
-  summary: string;
-  keyHighlights: string[];
-  technologyStack: string[];
-  architecture: string;
-  strengths: string[];
-  weaknesses: string[];
-  recommendations: ActionRecommendation[];
-  bestPractices: BestPractice[];
-  badges: RepoBadge[];
-  confidence: number;
-  analysisTimestamp: number;
+  repoFullName: string;
+  summary: string;
+  keyHighlights: string[];
+  technologyStack: string[];
+  architecture: string;
+  strengths: string[];
+  weaknesses: string[];
+  recommendations: ActionRecommendation[];
+  bestPractices: BestPractice[];
+  badges: RepoBadge[];
+  confidence: number;
+  analysisTimestamp: number;
 }
 
 export interface ActionRecommendation {
-  id: string;
-  title: string;
-  description: string;
-  command?: string;
-  url?: string;
-  category: 'deploy' | 'fork' | 'explore' | 'contribute' | 'learn';
-  priority: 'high' | 'medium' | 'low';
+  id: string;
+  title: string;
+  description: string;
+  command?: string;
+  url?: string;
+  category: 'deploy' | 'fork' | 'explore' | 'contribute' | 'learn';
+  priority: 'high' | 'medium' | 'low';
 }
 
 export interface BestPractice {
-  id: string;
-  title: string;
-  description: string;
-  category: string;
-  confidence: number;
-  example?: string;
+  id: string;
+  title: string;
+  description: string;
+  category: string;
+  confidence: number;
+  example?: string;
 }
 
 export class AIRepoAnalyzer {
-  constructor(private ai: any) {}
-
-  async analyzeRepository(
-    repo: any,
-    badges: RepoBadge[],
-    repoContent?: string
-  ): Promise<RepoAnalysis> {
-    const prompt = this.buildAnalysisPrompt(repo, badges, repoContent);
-    
-    try {
-      const response = await this.ai.run('@cf/openai/gpt-4o-mini', {
-        messages: [
-          {
-            role: 'system',
-            content: `You are an expert software engineer and repository analyst. Analyze the provided repository and return a comprehensive analysis in JSON format. Focus on practical insights that would help a developer understand why this repository is interesting and what they can do with it.`
-          },
-          {
-            role: 'user',
-            content: prompt
-          }
-        ],
-        response_format: { type: 'json_object' }
-      });
-
-      const analysis = JSON.parse(response.response);
-      
-      return {
-        repoFullName: repo.full_name,
-        summary: analysis.summary || 'No summary available',
-        keyHighlights: analysis.keyHighlights || [],
-        technologyStack: analysis.technologyStack || [],
-        architecture: analysis.architecture || 'Unknown',
-        strengths: analysis.strengths || [],
-        weaknesses: analysis.weaknesses || [],
-        recommendations: analysis.recommendations || [],
-        bestPractices: analysis.bestPractices || [],
-        badges,
-        confidence: analysis.confidence || 0.5,
-        analysisTimestamp: Date.now()
-      };
-    } catch (error) {
-      console.error('Error analyzing repository:', error);
-      
-      // Return fallback analysis
-      return this.createFallbackAnalysis(repo, badges);
-    }
-  }
-
-  private buildAnalysisPrompt(repo: any, badges: RepoBadge[], repoContent?: string): string {
-    const badgeList = badges.map(b => b.label).join(', ');
-    
-    return `Analyze this repository and provide insights:
+  constructor(private ai: any) {}
+
+  async analyzeRepository(
+    repo: any,
+    badges: RepoBadge[],
+    repoContent?: string
+  ): Promise<RepoAnalysis> {
+    const prompt = this.buildAnalysisPrompt(repo, badges, repoContent);
+    
+    try {
+      const response = await this.ai.run('@cf/openai/gpt-4o-mini', {
+        messages: [
+          {
+            role: 'system',
+            content: `You are an expert software engineer and repository analyst. Analyze the provided repository and return a comprehensive analysis in JSON format. Focus on practical insights that would help a developer understand why this repository is interesting and what they can do with it.`
+          },
+          {
+            role: 'user',
+            content: prompt
+          }
+        ],
+        response_format: { type: 'json_object' }
+      });
+
+      const analysis = JSON.parse(response.response);
+      
+      return {
+        repoFullName: repo.full_name,
+        summary: analysis.summary || 'No summary available',
+        keyHighlights: analysis.keyHighlights || [],
+        technologyStack: analysis.technologyStack || [],
+        architecture: analysis.architecture || 'Unknown',
+        strengths: analysis.strengths || [],
+        weaknesses: analysis.weaknesses || [],
+        recommendations: analysis.recommendations || [],
+        bestPractices: analysis.bestPractices || [],
+        badges,
+        confidence: analysis.confidence || 0.5,
+        analysisTimestamp: Date.now()
+      };
+    } catch (error) {
+      console.error('Error analyzing repository:', error);
+      
+      // Return fallback analysis
+      return this.createFallbackAnalysis(repo, badges);
+    }
+  }
+
+  private buildAnalysisPrompt(repo: any, badges: RepoBadge[], repoContent?: string): string {
+    const badgeList = badges.map(b => b.label).join(', ');
+    
+    return `Analyze this repository and provide insights:
 
 Repository: ${repo.full_name}
 Description: ${repo.description || 'No description'}
@@ -104,118 +104,112 @@
 
 Please provide a JSON response with the following structure:
 {
-  "summary": "Brief 2-3 sentence summary of what this repository does and why it's interesting",
-  "keyHighlights": ["Key feature 1", "Key feature 2", "Key feature 3"],
-  "technologyStack": ["Technology 1", "Technology 2", "Technology 3"],
-  "architecture": "Brief description of the architecture or design patterns used",
-  "strengths": ["Strength 1", "Strength 2", "Strength 3"],
-  "weaknesses": ["Potential weakness 1", "Potential weakness 2"],
-  "recommendations": [
-    {
-      "id": "deploy-workers",
-      "title": "Deploy to Cloudflare Workers",
-      "description": "This repo can be easily deployed to Cloudflare Workers",
-      "command": "wrangler deploy",
-      "category": "deploy",
-      "priority": "high"
-    }
-  ],
-  "bestPractices": [
-    {
-      "id": "example-practice",
-      "title": "Example Best Practice",
-      "description": "This repo demonstrates good practices for X",
-      "category": "code-quality",
-      "confidence": 0.8
-    }
-  ],
-  "confidence": 0.85
+  "summary": "Brief 2-3 sentence summary of what this repository does and why it's interesting",
+  "keyHighlights": ["Key feature 1", "Key feature 2", "Key feature 3"],
+  "technologyStack": ["Technology 1", "Technology 2", "Technology 3"],
+  "architecture": "Brief description of the architecture or design patterns used",
+  "strengths": ["Strength 1", "Strength 2", "Strength 3"],
+  "weaknesses": ["Potential weakness 1", "Potential weakness 2"],
+  "recommendations": [
+    {
+      "id": "deploy-workers",
+      "title": "Deploy to Cloudflare Workers",
+      "description": "This repo can be easily deployed to Cloudflare Workers",
+      "command": "wrangler deploy",
+      "category": "deploy",
+      "priority": "high"
+    }
+  ],
+  "bestPractices": [
+    {
+      "id": "example-practice",
+      "title": "Example Best Practice",
+      "description": "This repo demonstrates good practices for X",
+      "category": "code-quality",
+      "confidence": 0.8
+    }
+  ],
+  "confidence": 0.85
 }`;
-  }
-
-  private createFallbackAnalysis(repo: any, badges: RepoBadge[]): RepoAnalysis {
-    const badgeList = badges.map(b => b.label).join(', ');
-    
-    return {
-      repoFullName: repo.full_name,
-      summary: `A ${repo.language || 'software'} project with ${repo.stargazers_count || 0} stars. ${repo.description || 'No description available.'}`,
-      keyHighlights: [
-        `${repo.stargazers_count || 0} stars`,
-        `Primary language: ${repo.language || 'Unknown'}`,
-        `Technologies: ${badgeList}`
-      ],
-      technologyStack: badges.map(b => b.label),
-      architecture: 'Unknown',
-      strengths: ['Active repository', 'Has documentation'],
-      weaknesses: ['Limited analysis available'],
-      recommendations: [
-        {
-          id: 'explore-code',
-          title: 'Explore the Code',
-          description: 'Browse the repository to understand its structure and implementation',
-          url: repo.html_url,
-          category: 'explore',
-          priority: 'high'
-        }
-      ],
-      bestPractices: [],
-      badges,
-      confidence: 0.3,
-      analysisTimestamp: Date.now()
-    };
-  }
-
-  async generateActionCommands(repo: any, analysis: RepoAnalysis): Promise<ActionRecommendation[]> {
-    const commands: ActionRecommendation[] = [];
-
-    const badges: any[] = (analysis as any).badges || [];
-
-    // Deploy commands
-<<<<<<< HEAD
-    if (analysis.badges.some(b => b.id === 'cloudflare-worker')) {
-=======
-    if (badges.some((b: any) => b.id === 'cloudflare-worker')) {
->>>>>>> 054ed8a4
-      commands.push({
-        id: 'deploy-workers',
-        title: 'Deploy to Cloudflare Workers',
-        description: 'Deploy this Cloudflare Worker to your account',
-        command: `wrangler deploy --name ${repo.name}`,
-        category: 'deploy',
-        priority: 'high'
-      });
-    }
-
-    // Fork command
-    commands.push({
-      id: 'fork-repo',
-      title: 'Fork Repository',
-      description: 'Create your own copy of this repository',
-      url: `${repo.html_url}/fork`,
-      category: 'fork',
-      priority: 'medium'
-    });
-
-    // Clone command
-    commands.push({
-      id: 'clone-repo',
-      title: 'Clone Repository',
-      description: 'Clone the repository to your local machine',
-      command: `git clone ${repo.clone_url}`,
-      category: 'explore',
-      priority: 'high'
-    });
-
-    // Generate prompt for AI editing
-    commands.push({
-      id: 'generate-prompt',
-      title: 'Generate AI Edit Prompt',
-      description: 'Create a prompt for AI-assisted editing of this repository',
-      command: `echo "Help me understand and modify this ${repo.language} project: ${repo.html_url}"`,
-      category: 'learn',
-      priority: 'medium'
-    });
-
-    return commands;
-  }
+  }
+
+  private createFallbackAnalysis(repo: any, badges: RepoBadge[]): RepoAnalysis {
+    const badgeList = badges.map(b => b.label).join(', ');
+    
+    return {
+      repoFullName: repo.full_name,
+      summary: `A ${repo.language || 'software'} project with ${repo.stargazers_count || 0} stars. ${repo.description || 'No description available.'}`,
+      keyHighlights: [
+        `${repo.stargazers_count || 0} stars`,
+        `Primary language: ${repo.language || 'Unknown'}`,
+        `Technologies: ${badgeList}`
+      ],
+      technologyStack: badges.map(b => b.label),
+      architecture: 'Unknown',
+      strengths: ['Active repository', 'Has documentation'],
+      weaknesses: ['Limited analysis available'],
+      recommendations: [
+        {
+          id: 'explore-code',
+          title: 'Explore the Code',
+          description: 'Browse the repository to understand its structure and implementation',
+          url: repo.html_url,
+          category: 'explore',
+          priority: 'high'
+        }
+      ],
+      bestPractices: [],
+      badges,
+      confidence: 0.3,
+      analysisTimestamp: Date.now()
+    };
+  }
+
+  async generateActionCommands(repo: any, analysis: RepoAnalysis): Promise<ActionRecommendation[]> {
+    const commands: ActionRecommendation[] = [];
+
+    // Deploy commands
+    if (analysis.badges.some(b => b.id === 'cloudflare-worker')) {
+      commands.push({
+        id: 'deploy-workers',
+        title: 'Deploy to Cloudflare Workers',
+        description: 'Deploy this Cloudflare Worker to your account',
+        command: `wrangler deploy --name ${repo.name}`,
+        category: 'deploy',
+        priority: 'high'
+      });
+    }
+
+    // Fork command
+    commands.push({
+      id: 'fork-repo',
+      title: 'Fork Repository',
+      description: 'Create your own copy of this repository',
+      url: `${repo.html_url}/fork`,
+      category: 'fork',
+      priority: 'medium'
+    });
+
+    // Clone command
+    commands.push({
+      id: 'clone-repo',
+      title: 'Clone Repository',
+      description: 'Clone the repository to your local machine',
+      command: `git clone ${repo.clone_url}`,
+      category: 'explore',
+      priority: 'high'
+    });
+
+    // Generate prompt for AI editing
+    commands.push({
+      id: 'generate-prompt',
+      title: 'Generate AI Edit Prompt',
+      description: 'Create a prompt for AI-assisted editing of this repository',
+      command: `echo "Help me understand and modify this ${repo.language} project: ${repo.html_url}"`,
+      category: 'learn',
+      priority: 'medium'
+    });
+
+    return commands;
+  }
 }