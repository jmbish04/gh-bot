import { Hono } from "hono";
import { verify as verifySignature } from "@octokit/webhooks-methods";

<<<<<<< HEAD
import { type Context, Hono } from "hono";
// Durable Objects
import { PrWorkflow } from "./do_pr_workflows";
import { ProfileScanner } from "./do_profile_scanner";
import { ResearchOrchestrator } from "./do_research";
import { RepositorySetupCoordinator } from "./do_repo_setup";
import "./do_conflict_resolver";
// Import new Colby service modules
import { generateAgentAssets } from "./modules/agent_generator";
import { summarizeRepo } from "./modules/ai";
import { detectRepoBadges } from "./modules/badge_detector";
import { insertRepoIfNew, markRepoSynced } from "./modules/db";
import { generateInfrastructureGuidance } from "./modules/infra_guidance";
import { fetchRelevantLLMContent } from "./modules/llm_fetcher";
import {
    analyzeRepoCode,
    analyzeRepoCodeStructured,
} from "./modules/repo_analyzer";
import { AIRepoAnalyzer } from "./modules/ai_repo_analyzer";
import { UserPreferencesManager } from "./modules/user_preferences";
import { handleWebhook } from "./routes/webhook";
import { asyncGeneratorToStream } from "./stream";
import { parseColbyCommand } from "./modules/colby";
import { setupCommandStatusSocket } from "./modules/command_status_ws";
import {
    CopilotToolInvocation,
    createCopilotMcpSseResponse,
    handleCopilotResourceRequest,
    handleCopilotToolInvocation,
} from "./modules/github_copilot_mcp";
import {
    createLogger,
    debounceRepo,
    formatTimestamp,
    hasNoBotAgentsLabel,
    normalizeRepositoryTarget,
    type Logger,
    type RepositoryTarget,
} from "./util";
import {
    GitHubClient,
    ensureBranchExists,
    ensurePullRequestWithCommit,
    type CommitFile,
    getInstallationToken,
    listInstallations,
    listReposForInstallation,
    ghREST,
    getFileAtRef,
    GitHubHttpError,
} from "./github";
import { introspectRepository } from "./introspect";
import { renderAgentBundle } from "./policy";
import { mergeGeminiConfig, renderGeminiConfig, renderStyleguide } from "./gemini";
import { runDailyDiscovery, runTargetedResearch } from './agents/research_agent';

/**
 * Runtime bindings available to this Worker.
 * NOTE: Add the corresponding sections in wrangler.toml:
 * - D1 binding: [[d1_databases]] binding = "DB"
 * - Durable Objects: [durable_objects] bindings = [...]
 * - (Optional) AI binding: [ai] binding = "AI"
 * - (Optional) R2 binding: [[r2_buckets]] binding = "R2"
 */
type Env = {
    DB: D1Database;
    GITHUB_APP_ID: string;
    GITHUB_PRIVATE_KEY: string;
    GITHUB_WEBHOOK_SECRET: string;
    GITHUB_TOKEN?: string;
    GITHUB_INSTALLATION_ID?: string;
    GITHUB_REPO_DEFAULT_BRANCH_FALLBACK?: string;
    CF_ACCOUNT_ID: string;
    CF_API_TOKEN: string;
    SUMMARY_CF_MODEL: string;
    FRONTEND_AUTH_PASSWORD: string;
    RESEARCH_ORCH?: DurableObjectNamespace;
    PR_WORKFLOWS: DurableObjectNamespace;
    PROFILE_SCANNER: DurableObjectNamespace; // Matches wrangler.toml binding name
    REPO_SETUP: DurableObjectNamespace;
    ASSETS: Fetcher; // Static assets binding
    AI: any; // Workers AI binding
    CONFLICT_RESOLVER: DurableObjectNamespace;
    Sandbox?: Fetcher;
    VECTORIZE_INDEX: VectorizeIndex;
    USER_PREFERENCES: KVNamespace; // User preferences KV storage
    AGENT_DEBOUNCE?: KVNamespace;
    REPO_MEMORY: KVNamespace;
    CF_BINDINGS_MCP_URL?: string;
    SEB: SendEmail; // Send Email Binding
=======
type Env = {
  GITHUB_WEBHOOK_SECRET: string;
  RepositoryActor: DurableObjectNamespace;
  PullRequestActor: DurableObjectNamespace;
  ResearchActor: DurableObjectNamespace;
>>>>>>> 4d204c69
};

const app = new Hono<{ Bindings: Env }>();

<<<<<<< HEAD
// Global CORS headers for API responses
const CORS_HEADERS = {
        "Access-Control-Allow-Origin": "*",
        "Access-Control-Allow-Methods": "GET, POST, PUT, DELETE, OPTIONS",
        "Access-Control-Allow-Headers": "Content-Type, Authorization",
};

const PR_FILE_ORDER = [
    "agent.md",
    "gemini.md",
    "cursor-agent.md",
    "copilot.md",
    ".gemini/config.yaml",
    ".gemini/styleguide.md",
];

function buildPrBody(actions: Map<string, string>): string {
    const header = "| File | Action |\n| --- | --- |";
    const rows = PR_FILE_ORDER.map((file) => `| ${file} | ${actions.get(file) ?? "unchanged"} |`).join("\n");
    return `${header}\n${rows}\n\n- Non-destructive merges preserved existing customizations.\n- Agent files synchronized and repo-aware.\n`;
}

function safeParseJson<T = unknown>(value: string, fallback: T = [] as unknown as T): T {
    try {
        return JSON.parse(value) as T;
    } catch (error) {
        console.warn("[MERGE OPS] Failed to parse JSON column", error);
        return fallback;
    }
}

async function handleRepoStandardization(
    env: Env,
    target: RepositoryTarget,
    logger: Logger,
    skipByLabel: boolean
): Promise<void> {
    try {
        if (skipByLabel) {
            logger.info("Skipping agent standardization due to no-bot-agents label");
            return;
        }

        const proceed = await debounceRepo(env.AGENT_DEBOUNCE, target, 30, logger);
        if (!proceed) {
            return;
        }

        const client = new GitHubClient({ env, logger });
        const fallbackBranch = env.GITHUB_REPO_DEFAULT_BRANCH_FALLBACK ?? "main";
        const defaultBranch = await client.getDefaultBranch(target, fallbackBranch);
        const existingPr = await client.findOpenStandardizationPr(target);
        const comparisonRef = existingPr?.head.ref ?? defaultBranch;

        const summary = await introspectRepository(env, target, defaultBranch, { githubClient: client, logger });
        if (summary.hasOptOutFile || summary.optOut) {
            logger.info("Skipping agent standardization due to opt-out signal", {
                hasOptOutFile: summary.hasOptOutFile,
                optOut: summary.optOut,
            });
            return;
        }

        const actions = new Map<string, string>();
        for (const file of PR_FILE_ORDER) {
            actions.set(file, "unchanged");
        }

        const bundle = renderAgentBundle(summary);
        const commitFiles: CommitFile[] = [];

        for (const [path, content] of bundle) {
            const baseName = path.split("/").pop() ?? path;
            const existingFile = await client.getFile(target, path, comparisonRef);
            if (!existingFile) {
                commitFiles.push({ path, content });
                actions.set(baseName, "add");
            } else if (existingFile.content !== content) {
                commitFiles.push({ path, content });
                actions.set(baseName, "update");
            }
        }

        const generatedConfig = renderGeminiConfig(summary);
        const existingConfig = await client.getFile(target, ".gemini/config.yaml", comparisonRef);
        const mergedConfig = mergeGeminiConfig(existingConfig?.content, generatedConfig);
        if (!existingConfig) {
            commitFiles.push({ path: ".gemini/config.yaml", content: mergedConfig });
            actions.set(".gemini/config.yaml", "add");
        } else if (existingConfig.content !== mergedConfig) {
            commitFiles.push({ path: ".gemini/config.yaml", content: mergedConfig });
            actions.set(".gemini/config.yaml", "update (merge)");
        }

        const existingStyleguide = await client.getFile(target, ".gemini/styleguide.md", comparisonRef);
        const renderedStyleguide = renderStyleguide(summary, existingStyleguide?.content ?? null);
        if (!existingStyleguide) {
            commitFiles.push({ path: ".gemini/styleguide.md", content: renderedStyleguide });
            actions.set(".gemini/styleguide.md", "add");
        } else if (existingStyleguide.content !== renderedStyleguide) {
            commitFiles.push({ path: ".gemini/styleguide.md", content: renderedStyleguide });
            actions.set(".gemini/styleguide.md", "update");
        }

        if (commitFiles.length === 0) {
            logger.info("Repository already compliant with agent and Gemini policies");
            return;
        }

        let branchName = existingPr?.head.ref;
        if (!branchName) {
            const baseSha = await client.getBranchSha(target, defaultBranch);
            branchName = `auto/standardize-agents-${baseSha.slice(0, 7)}-${formatTimestamp()}`;
            await ensureBranchExists(client, target, branchName, defaultBranch, logger);
        }

        const prBody = buildPrBody(actions);

        await ensurePullRequestWithCommit({
            client,
            target,
            baseBranch: defaultBranch,
            branch: branchName,
            commitMessage: "chore(agents): sync agent instruction files",
            files: commitFiles,
            logger,
            prBody,
            existingPr,
        });

        logger.info("Standardization PR ensured", {
            branch: branchName,
            files: commitFiles.length,
            comparisonRef,
        });
    } catch (error) {
        logger.error("Failed to standardize agent assets", {
            error: error instanceof Error ? error.message : String(error),
        });
    }
}

// Apply CORS headers to all responses, but preserve existing content-type
app.use("*", async (c, next) => {
	await next();
	for (const [k, v] of Object.entries(CORS_HEADERS)) {
		c.res.headers.set(k, v);
	}
	// Only set JSON content-type if no content-type is already set
	if (!c.res.headers.get("Content-Type")) {
		c.res.headers.set("Content-Type", "application/json");
	}
});

// Handle preflight requests
app.options("*", () => new Response(null, { 
	headers: {
		...CORS_HEADERS,
		"Content-Type": "application/json"
	}
}));

/**
 * GET /ws
 * WebSocket endpoint for unified Colby command status updates.
 */
app.get("/ws", (c: HonoContext) => {
        if (c.req.header("Upgrade")?.toLowerCase() !== "websocket") {
                return new Response("Expected WebSocket", { status: 400 });
        }
        const pair = new WebSocketPair();
        const { 0: client, 1: server } = pair;
        setupCommandStatusSocket(server);
        return new Response(null, { status: 101, webSocket: client });
});

/**
 * GET /health
 * Lightweight liveness probe for uptime checks & CI smoke tests.
 * Returns 200 with { ok: true } if the worker is reachable.
 */
app.get("/health", (c: HonoContext) => c.json({ ok: true }));

/**
 * GET /api/health
 * Dashboard JSON health check
 */
app.get("/api/health", (c: HonoContext) =>
	c.json({ status: "healthy", timestamp: new Date().toISOString() })
);

/**
 * GET /api/stats
 * Returns dashboard statistics (mocked)
 */
app.get("/api/stats", (c: HonoContext) =>
	c.json({
		projects: 8,
		commands: 117,
		practices: 12,
		analyses: 4,
		operations: 3,
		repositories: 8,
	})
);

/**
 * GET /api/research/status
 * JSON research operation status
 */
app.get("/api/research/status", async (c: HonoContext) => {
	if (!c.env.RESEARCH_ORCH) {
		return c.json(
			{
				status: "error",
				progress: 0,
				current_operation:
					"Research orchestrator unavailable",
			},
			500,
		);
	}
	try {
		const stub = c.env.RESEARCH_ORCH.get(
			c.env.RESEARCH_ORCH.idFromName("global"),
		);
		const res = await stub.fetch("https://do/status");
		if (!res.ok) {
			return c.json(
				{
					status: "error",
					progress: 0,
					current_operation: `${res.status} ${res.statusText}`,
				},
				res.status,
			);
		}
		const data = await res.json();
		return c.json({
			status: data.status || "idle",
			progress: data.progress ?? 0,
			current_operation: data.current_operation || "",
		});
	} catch (err) {
		const errStr = err instanceof Error ? err.message : String(err);
		console.error(`[GET /api/research/status] Failed to fetch status: ${errStr}`);
		return c.json(
			{
				status: "error",
				progress: 0,
				current_operation: "Failed to fetch status",
			},
			500,
		);
	}
});

/**
 * GET /api/operations
 * Returns list of operations (mocked)
 */
app.get("/api/operations", (c: HonoContext) =>
	c.json({
		operations: [
			{ id: 1, name: "Repository sync", status: "completed" },
			{ id: 2, name: "Pull request scan", status: "running" },
			{ id: 3, name: "Daily cleanup", status: "queued" },
		],
	})
);

/**
 * GET /api/recent-activity
 * Returns recent activity (mocked)
 */
app.get("/api/recent-activity", (c: HonoContext) =>
	c.json({
		activity: [
			{
				id: 1,
				type: "repo",
				description: "Analyzed cloudflare/workers-sdk",
				timestamp: new Date().toISOString(),
			},
			{
				id: 2,
				type: "command",
				description: "Executed /summarize in repo-a",
				timestamp: new Date().toISOString(),
			},
		],
	})
);

/**
 * GET /demo/stream
 * Example of streaming a Server-Sent Event-like response from an async generator.
 * Useful to verify your streaming utilities (see ./stream) behave as expected.
 * NOT used by webhook/PR flows; safe to remove in production.
 */
app.get("/demo/stream", (_c: HonoContext) => {
    async function* run() {
        yield "starting…";
        await new Promise((r) => setTimeout(r, 300));
        yield "working…";
        await new Promise((r) => setTimeout(r, 300));
        yield "done.";
    }
    return new Response(asyncGeneratorToStream(run()), {
        headers: { "Content-Type": "text/event-stream" },
    });
});

/**
 * GET /mcp/github-copilot/sse
 * Model Context Protocol SSE endpoint used by GitHub Copilot tools.
 */
app.get("/mcp/github-copilot/sse", async (c: HonoContext) => {
    return await createCopilotMcpSseResponse(c.env.DB);
});

/**
 * GET /mcp/github-copilot/resource?uri=...
 * Retrieves MCP resource payloads (configs, instructions, tasks, questions).
 */
app.get("/mcp/github-copilot/resource", async (c: HonoContext) => {
    const uri = c.req.query("uri");
    if (!uri) {
        return c.json({ error: "uri query parameter required" }, 400);
    }
    try {
        const payload = await handleCopilotResourceRequest(c.env.DB, uri);
        return c.json(payload);
    } catch (error) {
        console.error("[MCP] Failed to fetch resource", { uri, error });
        const message = error instanceof Error ? error.message : "Unknown error";
        return c.json({ error: message }, 500);
    }
});

/**
 * POST /mcp/github-copilot/tool
 * Invokes MCP tool handlers for GitHub Copilot.
 */
app.post("/mcp/github-copilot/tool", async (c: HonoContext) => {
    try {
        const body = (await c.req.json()) as CopilotToolInvocation;
        const result = await handleCopilotToolInvocation(c.env.DB, body);
        return c.json(result);
    } catch (error) {
        console.error("[MCP] Tool invocation failed", error);
        const message = error instanceof Error ? error.message : "Unknown error";
        return c.json({ error: message }, 500);
    }
});

/**
 * POST /github/webhook
 * GitHub → Worker entrypoint. Verifies HMAC signature, parses payload type,
 * and forwards the event to the PR Durable Object (PR_WORKFLOWS).
 *
 * WHY a Durable Object?
 * - Guarantees serialized processing per PR (no race conditions between comments/reviews).
 * - Centralizes commit creation, AI actions, and retries.
 *
 * Implementation detail:
 * - Full router/verification logic is encapsulated in routes/webhook.ts (handleWebhook).
 * - Keep this thin to simplify testing and future route changes.
 */
/**
 * POST /manual/trigger-llms-docs
 * Manual trigger for LLMs documentation creation for a specific repository
 */
app.post("/manual/trigger-llms-docs", async (c: HonoContext) => {
    try {
        const body = await c.req.json();
        const repo = body.repo;
        const installationId = body.installationId;

        if (!repo) {
            return c.json({ error: "repo parameter required" }, 400);
        }

        // First try to look up the repository in the database
        let repoData = await c.env.DB.prepare(
            'SELECT installation_id FROM repos WHERE full_name = ?'
        ).bind(repo).first();

        let finalInstallationId: number;

        if (!repoData) {
            // Repository not in database, try to use provided installationId or default
            if (installationId) {
                finalInstallationId = installationId;
                console.log(`[MANUAL] Using provided installation ID ${installationId} for ${repo}`);
            } else {
                // Try to get the first available installation (assuming org-wide access)
                const installations = await c.env.DB.prepare(
                    'SELECT installation_id FROM repos LIMIT 1'
                ).first();

                if (installations) {
                    finalInstallationId = installations.installation_id as number;
                    console.log(`[MANUAL] Using fallback installation ID ${finalInstallationId} for ${repo}`);
                } else {
                    return c.json({
                        success: false,
                        message: `Repository ${repo} not found in database and no installations available. Please provide installationId or ensure repository sync has run.`
                    }, 404);
                }
            }
        } else {
            finalInstallationId = repoData.installation_id as number;
        }

        // Create synthetic event for LLMs docs creation
        const syntheticEvent = {
            kind: 'manual_trigger',
            delivery: `manual-${Date.now()}`,
            repo: repo,
            author: 'manual-trigger',
            installationId: finalInstallationId
        };

        // Get the PR_WORKFLOWS durable object
        const doId = c.env.PR_WORKFLOWS.idFromName(`repo-${repo}`);
        const stub = c.env.PR_WORKFLOWS.get(doId);

        // Trigger LLMs documentation creation
        const res = await stub.fetch('https://do/create-llms-docs', {
            method: 'POST',
            headers: { 'content-type': 'application/json' },
            body: JSON.stringify(syntheticEvent)
        });

        if (res.ok) {
            return c.json({
                success: true,
                message: `LLMs documentation creation triggered for ${repo} (using installation ID: ${finalInstallationId})`,
                status: res.status
            });
        } else {
            const errorText = await res.text();
            return c.json({
                success: false,
                message: `Failed to trigger LLMs docs: ${errorText}`,
                status: res.status
            }, 500);
        }
    } catch (error: any) {
        console.error('[MANUAL] Error triggering LLMs docs:', error);
        return c.json({
            success: false,
            message: `Error: ${error instanceof Error ? error.message : String(error)}`
        }, 500);
    }
});

/**
 * POST /manual/setup-github-key
 * Set up the GitHub App private key in system configuration
 */
app.post("/manual/setup-github-key", async (c: HonoContext) => {
    try {
        const body = await c.req.json();
        const { privateKey, appId } = body;

        if (!privateKey) {
            return c.json({ error: "privateKey parameter required" }, 400);
        }
=======
app.get("/health", (c) => c.json({ ok: true }));
>>>>>>> 4d204c69

app.post("/api/webhook", async (c) => {
  const rawBody = await c.req.text();
  const signature = c.req.header("x-hub-signature-256") ?? "";
  const eventName = c.req.header("x-github-event") ?? "unknown";

<<<<<<< HEAD
        // Check if we already have GitHub App credentials configured
        const existingKey = await c.env.DB.prepare(
            'SELECT value FROM system_config WHERE key = ?'
        ).bind('github_app_private_key').first();

        const existingAppId = await c.env.DB.prepare(
            'SELECT value FROM system_config WHERE key = ?'
        ).bind('github_app_id').first();

        let message = "GitHub App configuration updated successfully";

        if (existingKey && existingAppId) {
            message = "GitHub App configuration updated (replaced existing credentials)";
        } else if (existingKey || existingAppId) {
            message = "GitHub App configuration completed (some credentials were missing)";
        } else {
            message = "GitHub App configuration set up successfully";
        }

        // Store the GitHub App private key
        await c.env.DB.prepare(
            'INSERT OR REPLACE INTO system_config (key, value, description, updated_at) VALUES (?, ?, ?, ?)'
        ).bind(
            'github_app_private_key',
            privateKey,
            'GitHub App private key for token generation (supports multiple organizations)',
            Date.now()
        ).run();

        // Store the GitHub App ID
        await c.env.DB.prepare(
            'INSERT OR REPLACE INTO system_config (key, value, description, updated_at) VALUES (?, ?, ?, ?)'
        ).bind(
            'github_app_id',
            appId,
            'GitHub App ID for API calls (supports multiple organizations)',
            Date.now()
        ).run();

        return c.json({
            success: true,
            message: message,
            appId: appId,
            keyConfigured: true,
            supportsMultipleOrgs: true
        });

    } catch (error: any) {
        console.error('[SETUP-KEY] Error:', error);
        return c.json({
            success: false,
            message: `Error: ${error instanceof Error ? error.message : String(error)}`
        }, 500);
    }
});

/**
 * POST /manual/test-github-token
 * Test GitHub token generation and repository access
 */
app.post("/manual/test-github-token", async (c: HonoContext) => {
    try {
        const body = await c.req.json();
        const { installationId } = body;

        if (!installationId) {
            return c.json({ error: "installationId parameter required" }, 400);
        }

        // Try to generate a GitHub token
        try {
            const token = await c.env.DB.prepare(
                'SELECT value FROM system_config WHERE key = ?'
            ).bind('github_app_private_key').first();

            if (!token) {
                return c.json({
                    success: false,
                    message: "GitHub App private key not found in system config. Use /manual/setup-github-key to configure it.",
                    tokenAvailable: false
                });
            }

            return c.json({
                success: true,
                message: `GitHub token generation setup found for installation ${installationId}`,
                tokenAvailable: true,
                installationId: installationId
            });

        } catch (tokenError: any) {
            return c.json({
                success: false,
                message: `Token generation failed: ${tokenError.message}`,
                tokenAvailable: false
            });
        }

    } catch (error: any) {
        console.error('[TEST-TOKEN] Error:', error);
        return c.json({
            success: false,
            message: `Error: ${error instanceof Error ? error.message : String(error)}`
        }, 500);
    }
});

/**
 * GET /manual/check-status/:repo
 * Check the status of operations for a specific repository
 */
app.get("/manual/check-status/:repo", async (c: HonoContext) => {
    try {
        const repo = c.req.param('repo');
        if (!repo) {
            return c.json({ error: "repo parameter required" }, 400);
        }

        // Check if repository exists in database
        const repoData = await c.env.DB.prepare(
            'SELECT * FROM repos WHERE full_name = ?'
        ).bind(repo).first();

        // Check recent operations for this repo
        const operations = await c.env.DB.prepare(
            'SELECT * FROM colby_commands WHERE repo = ? ORDER BY created_at DESC LIMIT 5'
        ).bind(repo).all();

        // Check if LLMs docs exist by trying to read the directory
        let llmsStatus = 'unknown';
        try {
            const [owner, repoName] = repo.split('/');
            // This would require a token to check, so we'll just return what we can
            llmsStatus = 'check manually - files should be in .agents/llms/ directory';
        } catch (error) {
            llmsStatus = 'error checking';
        }

        return c.json({
            repo: repo,
            inDatabase: !!repoData,
            repoData: repoData || null,
            recentOperations: operations.results || [],
            llmsStatus: llmsStatus,
            timestamp: new Date().toISOString()
        });

    } catch (error: any) {
        console.error('[STATUS] Error checking repo status:', error);
        return c.json({
            error: `Error: ${error instanceof Error ? error.message : String(error)}`,
            timestamp: new Date().toISOString()
        }, 500);
    }
});

/**
 * POST /manual/add-repo
 * Manually add a repository to the database
 */
app.post("/manual/add-repo", async (c: HonoContext) => {
    try {
        const body = await c.req.json();
        const { repo, installationId } = body;

        if (!repo) {
            return c.json({ error: "repo parameter required" }, 400);
        }

        if (!installationId) {
            return c.json({ error: "installationId parameter required" }, 400);
        }

        const [owner, repoName] = repo.split('/');
        if (!owner || !repoName) {
            return c.json({ error: "invalid repo format, should be owner/repo" }, 400);
        }

        // Check if repository already exists
        const existing = await c.env.DB.prepare(
            'SELECT * FROM repos WHERE full_name = ?'
        ).bind(repo).first();

        if (existing) {
            return c.json({
                success: false,
                message: `Repository ${repo} already exists in database`,
                data: existing
            });
        }

        // Add repository to database
        const result = await c.env.DB.prepare(
            'INSERT INTO repos (id, full_name, installation_id, default_branch, visibility, description, topics, last_synced) VALUES (?, ?, ?, ?, ?, ?, ?, ?)'
        ).bind(
            Date.now(), // Use timestamp as ID for manual entries
            repo,
            installationId,
            'main', // Assume main branch
            'public', // Assume public for now
            'Manually added repository',
            '[]', // Empty topics array
            Date.now()
        ).run();

        if (result.success) {
            return c.json({
                success: true,
                message: `Repository ${repo} added to database with installation ID ${installationId}`,
                data: {
                    full_name: repo,
                    installation_id: installationId
                }
            });
        } else {
            return c.json({
                success: false,
                message: `Failed to add repository ${repo} to database`
            }, 500);
        }

    } catch (error: any) {
        console.error('[ADD-REPO] Error adding repository:', error);
        return c.json({
            success: false,
            message: `Error: ${error instanceof Error ? error.message : String(error)}`
        }, 500);
    }
});

/**
 * POST /manual/trigger-optimize
 * Manual trigger for worker optimization for a specific repository
 */
app.post("/manual/trigger-optimize", async (c: HonoContext) => {
    try {
        const body = await c.req.json();
        const repo = body.repo;
        const installationId = body.installationId;

        if (!repo) {
            return c.json({ error: "repo parameter required" }, 400);
        }

        // First try to look up the repository in the database
        let repoData = await c.env.DB.prepare(
            'SELECT installation_id FROM repos WHERE full_name = ?'
        ).bind(repo).first();

        let finalInstallationId: number;

        if (!repoData) {
            // Repository not in database, try to use provided installationId or default
            if (installationId) {
                finalInstallationId = installationId;
                console.log(`[MANUAL] Using provided installation ID ${installationId} for ${repo}`);
            } else {
                // Try to get the first available installation (assuming org-wide access)
                const installations = await c.env.DB.prepare(
                    'SELECT installation_id FROM repos LIMIT 1'
                ).first();

                if (installations) {
                    finalInstallationId = installations.installation_id as number;
                    console.log(`[MANUAL] Using fallback installation ID ${finalInstallationId} for ${repo}`);
                } else {
                    return c.json({
                        success: false,
                        message: `Repository ${repo} not found in database and no installations available. Please provide installationId or ensure repository sync has run.`
                    }, 404);
                }
            }
        } else {
            finalInstallationId = repoData.installation_id as number;
        }

        // Create synthetic event for worker optimization
        const syntheticEvent = {
            kind: 'manual_trigger',
            delivery: `manual-${Date.now()}`,
            repo: repo,
            author: 'manual-trigger',
            installationId: finalInstallationId
        };

        // Get the PR_WORKFLOWS durable object
        const doId = c.env.PR_WORKFLOWS.idFromName(`repo-${repo}`);
        const stub = c.env.PR_WORKFLOWS.get(doId);

        // Trigger worker optimization
        const res = await stub.fetch('https://do/optimize-worker', {
            method: 'POST',
            headers: { 'content-type': 'application/json' },
            body: JSON.stringify(syntheticEvent)
        });

        if (res.ok) {
            return c.json({
                success: true,
                message: `Worker optimization triggered for ${repo} (using installation ID: ${finalInstallationId})`,
                status: res.status
            });
        } else {
            const errorText = await res.text();
            return c.json({
                success: false,
                message: `Failed to trigger optimization: ${errorText}`,
                status: res.status
            }, 500);
        }
    } catch (error: any) {
        console.error('[MANUAL] Error triggering optimization:', error);
        return c.json({
            success: false,
            message: `Error: ${error instanceof Error ? error.message : String(error)}`
        }, 500);
    }
});

app.get("/api/merge-operations/status/:operationId", async (c: HonoContext) => {
    const operationId = c.req.param("operationId");
    if (!operationId) {
        return c.json({ error: "operationId is required" }, 400);
    }

    const row = await c.env.DB.prepare(
        `SELECT repo_owner, repo, pr_number, status
         FROM merge_operations
         WHERE id = ?`
    ).bind(operationId).first();

    if (!row) {
        return c.json({ error: "Operation not found" }, 404);
    }

    try {
        const resolverId = c.env.CONFLICT_RESOLVER.idFromName(`${row.repo_owner}/${row.repo}/${row.pr_number}`);
        const resolver = c.env.CONFLICT_RESOLVER.get(resolverId);
        const response = await resolver.fetch("https://conflict-resolver/status");
        const state = response.ok ? await response.json() : { status: row.status };

        return c.json({ operationId, state, status: row.status });
    } catch (error) {
        console.error("[MERGE STATUS] Failed to fetch DO status", error);
        return c.json({
            operationId,
            status: row.status,
            error: error instanceof Error ? error.message : String(error),
        }, 502);
    }
});

app.get("/api/merge-operations/:operationId", async (c: HonoContext) => {
    const operationId = c.req.param("operationId");
    if (!operationId) {
        return c.json({ error: "operationId is required" }, 400);
    }

    const row = await c.env.DB.prepare(
        `SELECT * FROM merge_operations WHERE id = ?`
    ).bind(operationId).first();

    if (!row) {
        return c.json({ error: "Operation not found" }, 404);
    }

    const aiAnalysis = row.ai_analysis ? safeParseJson(row.ai_analysis) : [];
    const conflictFiles = row.conflict_files ? safeParseJson(row.conflict_files) : [];

    return c.json({
        operation: {
            ...row,
            ai_analysis: aiAnalysis,
            conflict_files: conflictFiles,
        },
    });
});

app.post("/github/webhook", async (c: HonoContext) => {
    console.log("[MAIN] Webhook request received", {
        method: c.req.method,
        url: c.req.url,
        userAgent: c.req.header("user-agent"),
        contentType: c.req.header("content-type"),
        contentLength: c.req.header("content-length"),
        timestamp: new Date().toISOString(),
    });

    try {
        // Read the body once and pass data instead of the request
        console.log("[MAIN] Reading request headers...");
        const delivery = c.req.header("x-github-delivery") || "";
        const event = c.req.header("x-github-event") || "";
        const signature = c.req.header("x-hub-signature-256") || "";

        console.log("[MAIN] Headers extracted:", {
            delivery: delivery.substring(0, 8) + "...",
            event,
            hasSignature: !!signature,
        });

        console.log("[MAIN] Reading request body...");
        const bodyText = await c.req.text();
        console.log("[MAIN] Body read successfully, length:", bodyText.length);
=======
  const isValid = await verifySignature(c.env.GITHUB_WEBHOOK_SECRET, rawBody, signature).catch(() => false);
  if (!isValid) {
    return c.json({ error: "invalid signature" }, 401);
  }
>>>>>>> 4d204c69

  const payload = JSON.parse(rawBody);
  const repoName = payload.repository?.full_name as string | undefined;
  const prNumber = payload.pull_request?.number ?? payload.issue?.number;

  if (repoName && typeof prNumber === "number") {
    const actorId = `${repoName}/${prNumber}`;
    const stub = await prepareActorStub(c.env.PullRequestActor, actorId);
    await invokeActor(stub, "handleWebhookEvent", [payload]);
  }

  if (repoName && payload.action === "repository_created") {
    const [owner, repo] = repoName.split("/");
    const stub = await prepareActorStub(c.env.RepositoryActor, repoName);
    await invokeActor(stub, "setupRepository", [{ owner, repo }]);
  }

  return c.json({ status: "accepted", event: eventName }, 202);
});

app.post("/api/repositories/:owner/:repo/setup", async (c) => {
  const { owner, repo } = c.req.param();
  const config = await c.req.json<Record<string, unknown>>().catch(() => ({}));
  const stub = await prepareActorStub(c.env.RepositoryActor, `${owner}/${repo}`);
  const result = await invokeActor(stub, "setupRepository", [
    {
      owner,
      repo,
      defaultBranch: typeof config.defaultBranch === "string" ? config.defaultBranch : undefined,
      installationId: typeof config.installationId === "number" ? config.installationId : undefined,
      eventType: "manual_setup",
    },
  ]);
  return c.json(result, 202);
});

app.post("/api/repositories/:owner/:repo/analyze", async (c) => {
  const { owner, repo } = c.req.param();
  const stub = await prepareActorStub(c.env.RepositoryActor, `${owner}/${repo}`);
  const result = await invokeActor(stub, "analyzeRepo");
  return c.json(result);
});

app.get("/api/repositories/:owner/:repo/status", async (c) => {
  const { owner, repo } = c.req.param();
  const stub = await prepareActorStub(c.env.RepositoryActor, `${owner}/${repo}`);
  const status = await invokeActor(stub, "getStatus");
  return c.json(status ?? {});
});

app.post("/api/research", async (c) => {
  const body = await c.req.json<{ query: string; id?: string }>();
  const id = body.id ?? crypto.randomUUID();
  const stub = await prepareActorStub(c.env.ResearchActor, id);
  const result = await invokeActor(stub, "startResearch", [body.query]);
  return c.json({ id, ...result });
});

app.get("/api/research/:id", async (c) => {
  const { id } = c.req.param();
  const stub = await prepareActorStub(c.env.ResearchActor, id);
  const result = await invokeActor(stub, "getResults");
  return c.json(result ?? {});
});

async function invokeActor<T>(stub: DurableObjectStub, method: string, params: unknown[] = []): Promise<T> {
  const response = await stub.fetch("https://actor/rpc", {
    method: "POST",
    headers: { "content-type": "application/json" },
    body: JSON.stringify({ method, params }),
  });

  if (!response.ok) {
    const errorText = await response.text();
    throw new Error(`Actor invocation failed: ${errorText}`);
  }

  if (response.headers.get("content-type")?.includes("application/json")) {
    return (await response.json()) as T;
  }

  return undefined as T;
}

async function prepareActorStub(namespace: DurableObjectNamespace, id: string) {
  const stub = namespace.get(namespace.idFromName(id));
  await invokeActor(stub, "setName", [id]);
  return stub;
}

export default app;

export { RepositoryActor } from "./actors/RepositoryActor";
export { PullRequestActor } from "./actors/PullRequestActor";
export { ResearchActor } from "./actors/ResearchActor";<|MERGE_RESOLUTION|>--- conflicted
+++ resolved
@@ -1,8 +1,5 @@
-import { Hono } from "hono";
+import { Hono, type Context } from "hono";
 import { verify as verifySignature } from "@octokit/webhooks-methods";
-
-<<<<<<< HEAD
-import { type Context, Hono } from "hono";
 // Durable Objects
 import { PrWorkflow } from "./do_pr_workflows";
 import { ProfileScanner } from "./do_profile_scanner";
@@ -17,8 +14,8 @@
 import { generateInfrastructureGuidance } from "./modules/infra_guidance";
 import { fetchRelevantLLMContent } from "./modules/llm_fetcher";
 import {
-    analyzeRepoCode,
-    analyzeRepoCodeStructured,
+	analyzeRepoCode,
+	analyzeRepoCodeStructured,
 } from "./modules/repo_analyzer";
 import { AIRepoAnalyzer } from "./modules/ai_repo_analyzer";
 import { UserPreferencesManager } from "./modules/user_preferences";
@@ -27,31 +24,31 @@
 import { parseColbyCommand } from "./modules/colby";
 import { setupCommandStatusSocket } from "./modules/command_status_ws";
 import {
-    CopilotToolInvocation,
-    createCopilotMcpSseResponse,
-    handleCopilotResourceRequest,
-    handleCopilotToolInvocation,
+	CopilotToolInvocation,
+	createCopilotMcpSseResponse,
+	handleCopilotResourceRequest,
+	handleCopilotToolInvocation,
 } from "./modules/github_copilot_mcp";
 import {
-    createLogger,
-    debounceRepo,
-    formatTimestamp,
-    hasNoBotAgentsLabel,
-    normalizeRepositoryTarget,
-    type Logger,
-    type RepositoryTarget,
+	createLogger,
+	debounceRepo,
+	formatTimestamp,
+	hasNoBotAgentsLabel,
+	normalizeRepositoryTarget,
+	type Logger,
+	type RepositoryTarget,
 } from "./util";
 import {
-    GitHubClient,
-    ensureBranchExists,
-    ensurePullRequestWithCommit,
-    type CommitFile,
-    getInstallationToken,
-    listInstallations,
-    listReposForInstallation,
-    ghREST,
-    getFileAtRef,
-    GitHubHttpError,
+	GitHubClient,
+	ensureBranchExists,
+	ensurePullRequestWithCommit,
+	type CommitFile,
+	getInstallationToken,
+	listInstallations,
+	listReposForInstallation,
+	ghREST,
+	getFileAtRef,
+	GitHubHttpError,
 } from "./github";
 import { introspectRepository } from "./introspect";
 import { renderAgentBundle } from "./policy";
@@ -59,191 +56,180 @@
 import { runDailyDiscovery, runTargetedResearch } from './agents/research_agent';
 
 /**
- * Runtime bindings available to this Worker.
- * NOTE: Add the corresponding sections in wrangler.toml:
- * - D1 binding: [[d1_databases]] binding = "DB"
- * - Durable Objects: [durable_objects] bindings = [...]
- * - (Optional) AI binding: [ai] binding = "AI"
- * - (Optional) R2 binding: [[r2_buckets]] binding = "R2"
- */
+ * Runtime bindings available to this Worker.
+ */
 type Env = {
-    DB: D1Database;
-    GITHUB_APP_ID: string;
-    GITHUB_PRIVATE_KEY: string;
-    GITHUB_WEBHOOK_SECRET: string;
-    GITHUB_TOKEN?: string;
-    GITHUB_INSTALLATION_ID?: string;
-    GITHUB_REPO_DEFAULT_BRANCH_FALLBACK?: string;
-    CF_ACCOUNT_ID: string;
-    CF_API_TOKEN: string;
-    SUMMARY_CF_MODEL: string;
-    FRONTEND_AUTH_PASSWORD: string;
-    RESEARCH_ORCH?: DurableObjectNamespace;
-    PR_WORKFLOWS: DurableObjectNamespace;
-    PROFILE_SCANNER: DurableObjectNamespace; // Matches wrangler.toml binding name
-    REPO_SETUP: DurableObjectNamespace;
-    ASSETS: Fetcher; // Static assets binding
-    AI: any; // Workers AI binding
-    CONFLICT_RESOLVER: DurableObjectNamespace;
-    Sandbox?: Fetcher;
-    VECTORIZE_INDEX: VectorizeIndex;
-    USER_PREFERENCES: KVNamespace; // User preferences KV storage
-    AGENT_DEBOUNCE?: KVNamespace;
-    REPO_MEMORY: KVNamespace;
-    CF_BINDINGS_MCP_URL?: string;
-    SEB: SendEmail; // Send Email Binding
-=======
-type Env = {
-  GITHUB_WEBHOOK_SECRET: string;
-  RepositoryActor: DurableObjectNamespace;
-  PullRequestActor: DurableObjectNamespace;
-  ResearchActor: DurableObjectNamespace;
->>>>>>> 4d204c69
+	DB: D1Database;
+	GITHUB_APP_ID: string;
+	GITHUB_PRIVATE_KEY: string;
+	GITHUB_WEBHOOK_SECRET: string;
+	GITHUB_TOKEN?: string;
+	GITHUB_INSTALLATION_ID?: string;
+	GITHUB_REPO_DEFAULT_BRANCH_FALLBACK?: string;
+	CF_ACCOUNT_ID: string;
+	CF_API_TOKEN: string;
+	SUMMARY_CF_MODEL: string;
+	FRONTEND_AUTH_PASSWORD: string;
+	RESEARCH_ORCH?: DurableObjectNamespace;
+	PR_WORKFLOWS: DurableObjectNamespace;
+	PROFILE_SCANNER: DurableObjectNamespace; // Matches wrangler.toml binding name
+	REPO_SETUP: DurableObjectNamespace;
+	ASSETS: Fetcher; // Static assets binding
+	AI: any; // Workers AI binding
+	CONFLICT_RESOLVER: DurableObjectNamespace;
+	Sandbox?: Fetcher;
+	VECTORIZE_INDEX: VectorizeIndex;
+	USER_PREFERENCES: KVNamespace; // User preferences KV storage
+	AGENT_DEBOUNCE?: KVNamespace;
+	REPO_MEMORY: KVNamespace;
+	CF_BINDINGS_MCP_URL?: string;
+	SEB: SendEmail; // Send Email Binding
 };
 
+type HonoContext = Context<{ Bindings: Env }>;
+
 const app = new Hono<{ Bindings: Env }>();
 
-<<<<<<< HEAD
 // Global CORS headers for API responses
 const CORS_HEADERS = {
-        "Access-Control-Allow-Origin": "*",
-        "Access-Control-Allow-Methods": "GET, POST, PUT, DELETE, OPTIONS",
-        "Access-Control-Allow-Headers": "Content-Type, Authorization",
+		"Access-Control-Allow-Origin": "*",
+		"Access-Control-Allow-Methods": "GET, POST, PUT, DELETE, OPTIONS",
+		"Access-Control-Allow-Headers": "Content-Type, Authorization",
 };
 
 const PR_FILE_ORDER = [
-    "agent.md",
-    "gemini.md",
-    "cursor-agent.md",
-    "copilot.md",
-    ".gemini/config.yaml",
-    ".gemini/styleguide.md",
+	"agent.md",
+	"gemini.md",
+	"cursor-agent.md",
+	"copilot.md",
+	".gemini/config.yaml",
+	".gemini/styleguide.md",
 ];
 
 function buildPrBody(actions: Map<string, string>): string {
-    const header = "| File | Action |\n| --- | --- |";
-    const rows = PR_FILE_ORDER.map((file) => `| ${file} | ${actions.get(file) ?? "unchanged"} |`).join("\n");
-    return `${header}\n${rows}\n\n- Non-destructive merges preserved existing customizations.\n- Agent files synchronized and repo-aware.\n`;
+	const header = "| File | Action |\n| --- | --- |";
+	const rows = PR_FILE_ORDER.map((file) => `| ${file} | ${actions.get(file) ?? "unchanged"} |`).join("\n");
+	return `${header}\n${rows}\n\n- Non-destructive merges preserved existing customizations.\n- Agent files synchronized and repo-aware.\n`;
 }
 
 function safeParseJson<T = unknown>(value: string, fallback: T = [] as unknown as T): T {
-    try {
-        return JSON.parse(value) as T;
-    } catch (error) {
-        console.warn("[MERGE OPS] Failed to parse JSON column", error);
-        return fallback;
-    }
+	try {
+		return JSON.parse(value) as T;
+	} catch (error) {
+		console.warn("[MERGE OPS] Failed to parse JSON column", error);
+		return fallback;
+	}
 }
 
 async function handleRepoStandardization(
-    env: Env,
-    target: RepositoryTarget,
-    logger: Logger,
-    skipByLabel: boolean
+	env: Env,
+	target: RepositoryTarget,
+	logger: Logger,
+	skipByLabel: boolean
 ): Promise<void> {
-    try {
-        if (skipByLabel) {
-            logger.info("Skipping agent standardization due to no-bot-agents label");
-            return;
-        }
-
-        const proceed = await debounceRepo(env.AGENT_DEBOUNCE, target, 30, logger);
-        if (!proceed) {
-            return;
-        }
-
-        const client = new GitHubClient({ env, logger });
-        const fallbackBranch = env.GITHUB_REPO_DEFAULT_BRANCH_FALLBACK ?? "main";
-        const defaultBranch = await client.getDefaultBranch(target, fallbackBranch);
-        const existingPr = await client.findOpenStandardizationPr(target);
-        const comparisonRef = existingPr?.head.ref ?? defaultBranch;
-
-        const summary = await introspectRepository(env, target, defaultBranch, { githubClient: client, logger });
-        if (summary.hasOptOutFile || summary.optOut) {
-            logger.info("Skipping agent standardization due to opt-out signal", {
-                hasOptOutFile: summary.hasOptOutFile,
-                optOut: summary.optOut,
-            });
-            return;
-        }
-
-        const actions = new Map<string, string>();
-        for (const file of PR_FILE_ORDER) {
-            actions.set(file, "unchanged");
-        }
-
-        const bundle = renderAgentBundle(summary);
-        const commitFiles: CommitFile[] = [];
-
-        for (const [path, content] of bundle) {
-            const baseName = path.split("/").pop() ?? path;
-            const existingFile = await client.getFile(target, path, comparisonRef);
-            if (!existingFile) {
-                commitFiles.push({ path, content });
-                actions.set(baseName, "add");
-            } else if (existingFile.content !== content) {
-                commitFiles.push({ path, content });
-                actions.set(baseName, "update");
-            }
-        }
-
-        const generatedConfig = renderGeminiConfig(summary);
-        const existingConfig = await client.getFile(target, ".gemini/config.yaml", comparisonRef);
-        const mergedConfig = mergeGeminiConfig(existingConfig?.content, generatedConfig);
-        if (!existingConfig) {
-            commitFiles.push({ path: ".gemini/config.yaml", content: mergedConfig });
-            actions.set(".gemini/config.yaml", "add");
-        } else if (existingConfig.content !== mergedConfig) {
-            commitFiles.push({ path: ".gemini/config.yaml", content: mergedConfig });
-            actions.set(".gemini/config.yaml", "update (merge)");
-        }
-
-        const existingStyleguide = await client.getFile(target, ".gemini/styleguide.md", comparisonRef);
-        const renderedStyleguide = renderStyleguide(summary, existingStyleguide?.content ?? null);
-        if (!existingStyleguide) {
-            commitFiles.push({ path: ".gemini/styleguide.md", content: renderedStyleguide });
-            actions.set(".gemini/styleguide.md", "add");
-        } else if (existingStyleguide.content !== renderedStyleguide) {
-            commitFiles.push({ path: ".gemini/styleguide.md", content: renderedStyleguide });
-            actions.set(".gemini/styleguide.md", "update");
-        }
-
-        if (commitFiles.length === 0) {
-            logger.info("Repository already compliant with agent and Gemini policies");
-            return;
-        }
-
-        let branchName = existingPr?.head.ref;
-        if (!branchName) {
-            const baseSha = await client.getBranchSha(target, defaultBranch);
-            branchName = `auto/standardize-agents-${baseSha.slice(0, 7)}-${formatTimestamp()}`;
-            await ensureBranchExists(client, target, branchName, defaultBranch, logger);
-        }
-
-        const prBody = buildPrBody(actions);
-
-        await ensurePullRequestWithCommit({
-            client,
-            target,
-            baseBranch: defaultBranch,
-            branch: branchName,
-            commitMessage: "chore(agents): sync agent instruction files",
-            files: commitFiles,
-            logger,
-            prBody,
-            existingPr,
-        });
-
-        logger.info("Standardization PR ensured", {
-            branch: branchName,
-            files: commitFiles.length,
-            comparisonRef,
-        });
-    } catch (error) {
-        logger.error("Failed to standardize agent assets", {
-            error: error instanceof Error ? error.message : String(error),
-        });
-    }
+	try {
+		if (skipByLabel) {
+			logger.info("Skipping agent standardization due to no-bot-agents label");
+			return;
+		}
+
+		const proceed = await debounceRepo(env.AGENT_DEBOUNCE, target, 30, logger);
+		if (!proceed) {
+			return;
+		}
+
+		const client = new GitHubClient({ env, logger });
+		const fallbackBranch = env.GITHUB_REPO_DEFAULT_BRANCH_FALLBACK ?? "main";
+		const defaultBranch = await client.getDefaultBranch(target, fallbackBranch);
+		const existingPr = await client.findOpenStandardizationPr(target);
+		const comparisonRef = existingPr?.head.ref ?? defaultBranch;
+
+		const summary = await introspectRepository(env, target, defaultBranch, { githubClient: client, logger });
+		if (summary.hasOptOutFile || summary.optOut) {
+			logger.info("Skipping agent standardization due to opt-out signal", {
+				hasOptOutFile: summary.hasOptOutFile,
+				optOut: summary.optOut,
+			});
+			return;
+		}
+
+		const actions = new Map<string, string>();
+		for (const file of PR_FILE_ORDER) {
+			actions.set(file, "unchanged");
+		}
+
+		const bundle = renderAgentBundle(summary);
+		const commitFiles: CommitFile[] = [];
+
+		for (const [path, content] of bundle) {
+			const baseName = path.split("/").pop() ?? path;
+			const existingFile = await client.getFile(target, path, comparisonRef);
+			if (!existingFile) {
+				commitFiles.push({ path, content });
+				actions.set(baseName, "add");
+			} else if (existingFile.content !== content) {
+				commitFiles.push({ path, content });
+				actions.set(baseName, "update");
+			}
+		}
+
+		const generatedConfig = renderGeminiConfig(summary);
+		const existingConfig = await client.getFile(target, ".gemini/config.yaml", comparisonRef);
+		const mergedConfig = mergeGeminiConfig(existingConfig?.content, generatedConfig);
+		if (!existingConfig) {
+			commitFiles.push({ path: ".gemini/config.yaml", content: mergedConfig });
+			actions.set(".gemini/config.yaml", "add");
+		} else if (existingConfig.content !== mergedConfig) {
+			commitFiles.push({ path: ".gemini/config.yaml", content: mergedConfig });
+			actions.set(".gemini/config.yaml", "update (merge)");
+		}
+
+		const existingStyleguide = await client.getFile(target, ".gemini/styleguide.md", comparisonRef);
+		const renderedStyleguide = renderStyleguide(summary, existingStyleguide?.content ?? null);
+		if (!existingStyleguide) {
+			commitFiles.push({ path: ".gemini/styleguide.md", content: renderedStyleguide });
+			actions.set(".gemini/styleguide.md", "add");
+		} else if (existingStyleguide.content !== renderedStyleguide) {
+			commitFiles.push({ path: ".gemini/styleguide.md", content: renderedStyleguide });
+			actions.set(".gemini/styleguide.md", "update");
+		}
+
+		if (commitFiles.length === 0) {
+			logger.info("Repository already compliant with agent and Gemini policies");
+			return;
+		}
+
+		let branchName = existingPr?.head.ref;
+		if (!branchName) {
+			const baseSha = await client.getBranchSha(target, defaultBranch);
+			branchName = `auto/standardize-agents-${baseSha.slice(0, 7)}-${formatTimestamp()}`;
+			await ensureBranchExists(client, target, branchName, defaultBranch, logger);
+		}
+
+		const prBody = buildPrBody(actions);
+
+		await ensurePullRequestWithCommit({
+			client,
+			target,
+			baseBranch: defaultBranch,
+			branch: branchName,
+			commitMessage: "chore(agents): sync agent instruction files",
+			files: commitFiles,
+			logger,
+			prBody,
+			existingPr,
+		});
+
+		logger.info("Standardization PR ensured", {
+			branch: branchName,
+			files: commitFiles.length,
+			comparisonRef,
+		});
+	} catch (error) {
+		logger.error("Failed to standardize agent assets", {
+			error: error instanceof Error ? error.message : String(error),
+		});
+	}
 }
 
 // Apply CORS headers to all responses, but preserve existing content-type
@@ -259,7 +245,7 @@
 });
 
 // Handle preflight requests
-app.options("*", () => new Response(null, { 
+app.options("*", () => new Response(null, {
 	headers: {
 		...CORS_HEADERS,
 		"Content-Type": "application/json"
@@ -267,38 +253,35 @@
 }));
 
 /**
- * GET /ws
- * WebSocket endpoint for unified Colby command status updates.
- */
+ * GET /ws
+ * WebSocket endpoint for unified Colby command status updates.
+ */
 app.get("/ws", (c: HonoContext) => {
-        if (c.req.header("Upgrade")?.toLowerCase() !== "websocket") {
-                return new Response("Expected WebSocket", { status: 400 });
-        }
-        const pair = new WebSocketPair();
-        const { 0: client, 1: server } = pair;
-        setupCommandStatusSocket(server);
-        return new Response(null, { status: 101, webSocket: client });
-});
-
-/**
- * GET /health
- * Lightweight liveness probe for uptime checks & CI smoke tests.
- * Returns 200 with { ok: true } if the worker is reachable.
- */
+		if (c.req.header("Upgrade")?.toLowerCase() !== "websocket") {
+				return new Response("Expected WebSocket", { status: 400 });
+		}
+		const pair = new WebSocketPair();
+		const { 0: client, 1: server } = pair;
+		setupCommandStatusSocket(server);
+		return new Response(null, { status: 101, webSocket: client });
+});
+
+/**
+ * GET /health
+ * Lightweight liveness probe for uptime checks & CI smoke tests.
+ */
 app.get("/health", (c: HonoContext) => c.json({ ok: true }));
 
 /**
- * GET /api/health
- * Dashboard JSON health check
- */
+ * GET /api/health
+ */
 app.get("/api/health", (c: HonoContext) =>
 	c.json({ status: "healthy", timestamp: new Date().toISOString() })
 );
 
 /**
- * GET /api/stats
- * Returns dashboard statistics (mocked)
- */
+ * GET /api/stats
+ */
 app.get("/api/stats", (c: HonoContext) =>
 	c.json({
 		projects: 8,
@@ -311,9 +294,8 @@
 );
 
 /**
- * GET /api/research/status
- * JSON research operation status
- */
+ * GET /api/research/status
+ */
 app.get("/api/research/status", async (c: HonoContext) => {
 	if (!c.env.RESEARCH_ORCH) {
 		return c.json(
@@ -362,9 +344,8 @@
 });
 
 /**
- * GET /api/operations
- * Returns list of operations (mocked)
- */
+ * GET /api/operations
+ */
 app.get("/api/operations", (c: HonoContext) =>
 	c.json({
 		operations: [
@@ -376,9 +357,8 @@
 );
 
 /**
- * GET /api/recent-activity
- * Returns recent activity (mocked)
- */
+ * GET /api/recent-activity
+ */
 app.get("/api/recent-activity", (c: HonoContext) =>
 	c.json({
 		activity: [
@@ -399,693 +379,546 @@
 );
 
 /**
- * GET /demo/stream
- * Example of streaming a Server-Sent Event-like response from an async generator.
- * Useful to verify your streaming utilities (see ./stream) behave as expected.
- * NOT used by webhook/PR flows; safe to remove in production.
- */
+ * GET /demo/stream
+ */
 app.get("/demo/stream", (_c: HonoContext) => {
-    async function* run() {
-        yield "starting…";
-        await new Promise((r) => setTimeout(r, 300));
-        yield "working…";
-        await new Promise((r) => setTimeout(r, 300));
-        yield "done.";
-    }
-    return new Response(asyncGeneratorToStream(run()), {
-        headers: { "Content-Type": "text/event-stream" },
-    });
-});
-
-/**
- * GET /mcp/github-copilot/sse
- * Model Context Protocol SSE endpoint used by GitHub Copilot tools.
- */
+	async function* run() {
+		yield "starting…";
+		await new Promise((r) => setTimeout(r, 300));
+		yield "working…";
+		await new Promise((r) => setTimeout(r, 300));
+		yield "done.";
+	}
+	return new Response(asyncGeneratorToStream(run()), {
+		headers: { "Content-Type": "text/event-stream" },
+	});
+});
+
+/**
+ * GET /mcp/github-copilot/sse
+ */
 app.get("/mcp/github-copilot/sse", async (c: HonoContext) => {
-    return await createCopilotMcpSseResponse(c.env.DB);
-});
-
-/**
- * GET /mcp/github-copilot/resource?uri=...
- * Retrieves MCP resource payloads (configs, instructions, tasks, questions).
- */
+	return await createCopilotMcpSseResponse(c.env.DB);
+});
+
+/**
+ * GET /mcp/github-copilot/resource?uri=...
+ */
 app.get("/mcp/github-copilot/resource", async (c: HonoContext) => {
-    const uri = c.req.query("uri");
-    if (!uri) {
-        return c.json({ error: "uri query parameter required" }, 400);
-    }
-    try {
-        const payload = await handleCopilotResourceRequest(c.env.DB, uri);
-        return c.json(payload);
-    } catch (error) {
-        console.error("[MCP] Failed to fetch resource", { uri, error });
-        const message = error instanceof Error ? error.message : "Unknown error";
-        return c.json({ error: message }, 500);
-    }
-});
-
-/**
- * POST /mcp/github-copilot/tool
- * Invokes MCP tool handlers for GitHub Copilot.
- */
+	const uri = c.req.query("uri");
+	if (!uri) {
+		return c.json({ error: "uri query parameter required" }, 400);
+	}
+	try {
+		const payload = await handleCopilotResourceRequest(c.env.DB, uri);
+		return c.json(payload);
+	} catch (error) {
+		console.error("[MCP] Failed to fetch resource", { uri, error });
+		const message = error instanceof Error ? error.message : "Unknown error";
+		return c.json({ error: message }, 500);
+	}
+});
+
+/**
+ * POST /mcp/github-copilot/tool
+ */
 app.post("/mcp/github-copilot/tool", async (c: HonoContext) => {
-    try {
-        const body = (await c.req.json()) as CopilotToolInvocation;
-        const result = await handleCopilotToolInvocation(c.env.DB, body);
-        return c.json(result);
-    } catch (error) {
-        console.error("[MCP] Tool invocation failed", error);
-        const message = error instanceof Error ? error.message : "Unknown error";
-        return c.json({ error: message }, 500);
-    }
-});
-
-/**
- * POST /github/webhook
- * GitHub → Worker entrypoint. Verifies HMAC signature, parses payload type,
- * and forwards the event to the PR Durable Object (PR_WORKFLOWS).
- *
- * WHY a Durable Object?
- * - Guarantees serialized processing per PR (no race conditions between comments/reviews).
- * - Centralizes commit creation, AI actions, and retries.
- *
- * Implementation detail:
- * - Full router/verification logic is encapsulated in routes/webhook.ts (handleWebhook).
- * - Keep this thin to simplify testing and future route changes.
- */
-/**
- * POST /manual/trigger-llms-docs
- * Manual trigger for LLMs documentation creation for a specific repository
- */
+	try {
+		const body = (await c.req.json()) as CopilotToolInvocation;
+		const result = await handleCopilotToolInvocation(c.env.DB, body);
+		return c.json(result);
+	} catch (error) {
+		console.error("[MCP] Tool invocation failed", error);
+		const message = error instanceof Error ? error.message : "Unknown error";
+		return c.json({ error: message }, 500);
+	}
+});
+
+/**
+ * POST /manual/trigger-llms-docs
+ */
 app.post("/manual/trigger-llms-docs", async (c: HonoContext) => {
-    try {
-        const body = await c.req.json();
-        const repo = body.repo;
-        const installationId = body.installationId;
-
-        if (!repo) {
-            return c.json({ error: "repo parameter required" }, 400);
-        }
-
-        // First try to look up the repository in the database
-        let repoData = await c.env.DB.prepare(
-            'SELECT installation_id FROM repos WHERE full_name = ?'
-        ).bind(repo).first();
-
-        let finalInstallationId: number;
-
-        if (!repoData) {
-            // Repository not in database, try to use provided installationId or default
-            if (installationId) {
-                finalInstallationId = installationId;
-                console.log(`[MANUAL] Using provided installation ID ${installationId} for ${repo}`);
-            } else {
-                // Try to get the first available installation (assuming org-wide access)
-                const installations = await c.env.DB.prepare(
-                    'SELECT installation_id FROM repos LIMIT 1'
-                ).first();
-
-                if (installations) {
-                    finalInstallationId = installations.installation_id as number;
-                    console.log(`[MANUAL] Using fallback installation ID ${finalInstallationId} for ${repo}`);
-                } else {
-                    return c.json({
-                        success: false,
-                        message: `Repository ${repo} not found in database and no installations available. Please provide installationId or ensure repository sync has run.`
-                    }, 404);
-                }
-            }
-        } else {
-            finalInstallationId = repoData.installation_id as number;
-        }
-
-        // Create synthetic event for LLMs docs creation
-        const syntheticEvent = {
-            kind: 'manual_trigger',
-            delivery: `manual-${Date.now()}`,
-            repo: repo,
-            author: 'manual-trigger',
-            installationId: finalInstallationId
-        };
-
-        // Get the PR_WORKFLOWS durable object
-        const doId = c.env.PR_WORKFLOWS.idFromName(`repo-${repo}`);
-        const stub = c.env.PR_WORKFLOWS.get(doId);
-
-        // Trigger LLMs documentation creation
-        const res = await stub.fetch('https://do/create-llms-docs', {
-            method: 'POST',
-            headers: { 'content-type': 'application/json' },
-            body: JSON.stringify(syntheticEvent)
-        });
-
-        if (res.ok) {
-            return c.json({
-                success: true,
-                message: `LLMs documentation creation triggered for ${repo} (using installation ID: ${finalInstallationId})`,
-                status: res.status
-            });
-        } else {
-            const errorText = await res.text();
-            return c.json({
-                success: false,
-                message: `Failed to trigger LLMs docs: ${errorText}`,
-                status: res.status
-            }, 500);
-        }
-    } catch (error: any) {
-        console.error('[MANUAL] Error triggering LLMs docs:', error);
-        return c.json({
-            success: false,
-            message: `Error: ${error instanceof Error ? error.message : String(error)}`
-        }, 500);
-    }
-});
-
-/**
- * POST /manual/setup-github-key
- * Set up the GitHub App private key in system configuration
- */
+	try {
+		const body = await c.req.json();
+		const repo = body.repo;
+		const installationId = body.installationId;
+
+		if (!repo) {
+			return c.json({ error: "repo parameter required" }, 400);
+		}
+
+		let repoData = await c.env.DB.prepare(
+			'SELECT installation_id FROM repos WHERE full_name = ?'
+		).bind(repo).first();
+
+		let finalInstallationId: number;
+
+		if (!repoData) {
+			if (installationId) {
+				finalInstallationId = installationId;
+				console.log(`[MANUAL] Using provided installation ID ${installationId} for ${repo}`);
+			} else {
+				const installations = await c.env.DB.prepare(
+					'SELECT installation_id FROM repos LIMIT 1'
+				).first();
+
+				if (installations) {
+					finalInstallationId = installations.installation_id as number;
+					console.log(`[MANUAL] Using fallback installation ID ${finalInstallationId} for ${repo}`);
+				} else {
+					return c.json({
+						success: false,
+						message: `Repository ${repo} not found in database and no installations available. Please provide installationId or ensure repository sync has run.`
+					}, 404);
+				}
+			}
+		} else {
+			finalInstallationId = repoData.installation_id as number;
+		}
+
+		const syntheticEvent = {
+			kind: 'manual_trigger',
+			delivery: `manual-${Date.now()}`,
+			repo: repo,
+			author: 'manual-trigger',
+			installationId: finalInstallationId
+		};
+
+		const doId = c.env.PR_WORKFLOWS.idFromName(`repo-${repo}`);
+		const stub = c.env.PR_WORKFLOWS.get(doId);
+
+		const res = await stub.fetch('https://do/create-llms-docs', {
+			method: 'POST',
+			headers: { 'content-type': 'application/json' },
+			body: JSON.stringify(syntheticEvent)
+		});
+
+		if (res.ok) {
+			return c.json({
+				success: true,
+				message: `LLMs documentation creation triggered for ${repo} (using installation ID: ${finalInstallationId})`,
+				status: res.status
+			});
+		} else {
+			const errorText = await res.text();
+			return c.json({
+				success: false,
+				message: `Failed to trigger LLMs docs: ${errorText}`,
+				status: res.status
+			}, 500);
+		}
+	} catch (error: any) {
+		console.error('[MANUAL] Error triggering LLMs docs:', error);
+		return c.json({
+			success: false,
+			message: `Error: ${error instanceof Error ? error.message : String(error)}`
+		}, 500);
+	}
+});
+
+/**
+ * POST /manual/setup-github-key
+ */
 app.post("/manual/setup-github-key", async (c: HonoContext) => {
-    try {
-        const body = await c.req.json();
-        const { privateKey, appId } = body;
-
-        if (!privateKey) {
-            return c.json({ error: "privateKey parameter required" }, 400);
-        }
-=======
-app.get("/health", (c) => c.json({ ok: true }));
->>>>>>> 4d204c69
-
-app.post("/api/webhook", async (c) => {
-  const rawBody = await c.req.text();
-  const signature = c.req.header("x-hub-signature-256") ?? "";
-  const eventName = c.req.header("x-github-event") ?? "unknown";
-
-<<<<<<< HEAD
-        // Check if we already have GitHub App credentials configured
-        const existingKey = await c.env.DB.prepare(
-            'SELECT value FROM system_config WHERE key = ?'
-        ).bind('github_app_private_key').first();
-
-        const existingAppId = await c.env.DB.prepare(
-            'SELECT value FROM system_config WHERE key = ?'
-        ).bind('github_app_id').first();
-
-        let message = "GitHub App configuration updated successfully";
-
-        if (existingKey && existingAppId) {
-            message = "GitHub App configuration updated (replaced existing credentials)";
-        } else if (existingKey || existingAppId) {
-            message = "GitHub App configuration completed (some credentials were missing)";
-        } else {
-            message = "GitHub App configuration set up successfully";
-        }
-
-        // Store the GitHub App private key
-        await c.env.DB.prepare(
-            'INSERT OR REPLACE INTO system_config (key, value, description, updated_at) VALUES (?, ?, ?, ?)'
-        ).bind(
-            'github_app_private_key',
-            privateKey,
-            'GitHub App private key for token generation (supports multiple organizations)',
-            Date.now()
-        ).run();
-
-        // Store the GitHub App ID
-        await c.env.DB.prepare(
-            'INSERT OR REPLACE INTO system_config (key, value, description, updated_at) VALUES (?, ?, ?, ?)'
-        ).bind(
-            'github_app_id',
-            appId,
-            'GitHub App ID for API calls (supports multiple organizations)',
-            Date.now()
-        ).run();
-
-        return c.json({
-            success: true,
-            message: message,
-            appId: appId,
-            keyConfigured: true,
-            supportsMultipleOrgs: true
-        });
-
-    } catch (error: any) {
-        console.error('[SETUP-KEY] Error:', error);
-        return c.json({
-            success: false,
-            message: `Error: ${error instanceof Error ? error.message : String(error)}`
-        }, 500);
-    }
-});
-
-/**
- * POST /manual/test-github-token
- * Test GitHub token generation and repository access
- */
+	try {
+		const body = await c.req.json();
+		const { privateKey, appId } = body;
+
+		if (!privateKey) {
+			return c.json({ error: "privateKey parameter required" }, 400);
+		}
+		
+		const existingKey = await c.env.DB.prepare(
+			'SELECT value FROM system_config WHERE key = ?'
+		).bind('github_app_private_key').first();
+
+		const existingAppId = await c.env.DB.prepare(
+			'SELECT value FROM system_config WHERE key = ?'
+		).bind('github_app_id').first();
+
+		let message = "GitHub App configuration updated successfully";
+
+		if (existingKey && existingAppId) {
+			message = "GitHub App configuration updated (replaced existing credentials)";
+		} else if (existingKey || existingAppId) {
+			message = "GitHub App configuration completed (some credentials were missing)";
+		} else {
+			message = "GitHub App configuration set up successfully";
+		}
+
+		await c.env.DB.prepare(
+			'INSERT OR REPLACE INTO system_config (key, value, description, updated_at) VALUES (?, ?, ?, ?)'
+		).bind(
+			'github_app_private_key',
+			privateKey,
+			'GitHub App private key for token generation (supports multiple organizations)',
+			Date.now()
+		).run();
+
+		await c.env.DB.prepare(
+			'INSERT OR REPLACE INTO system_config (key, value, description, updated_at) VALUES (?, ?, ?, ?)'
+		).bind(
+			'github_app_id',
+			appId,
+			'GitHub App ID for API calls (supports multiple organizations)',
+			Date.now()
+		).run();
+
+		return c.json({
+			success: true,
+			message: message,
+			appId: appId,
+			keyConfigured: true,
+			supportsMultipleOrgs: true
+		});
+
+	} catch (error: any) {
+		console.error('[SETUP-KEY] Error:', error);
+		return c.json({
+			success: false,
+			message: `Error: ${error instanceof Error ? error.message : String(error)}`
+		}, 500);
+	}
+});
+
+/**
+ * POST /manual/test-github-token
+ */
 app.post("/manual/test-github-token", async (c: HonoContext) => {
-    try {
-        const body = await c.req.json();
-        const { installationId } = body;
-
-        if (!installationId) {
-            return c.json({ error: "installationId parameter required" }, 400);
-        }
-
-        // Try to generate a GitHub token
-        try {
-            const token = await c.env.DB.prepare(
-                'SELECT value FROM system_config WHERE key = ?'
-            ).bind('github_app_private_key').first();
-
-            if (!token) {
-                return c.json({
-                    success: false,
-                    message: "GitHub App private key not found in system config. Use /manual/setup-github-key to configure it.",
-                    tokenAvailable: false
-                });
-            }
-
-            return c.json({
-                success: true,
-                message: `GitHub token generation setup found for installation ${installationId}`,
-                tokenAvailable: true,
-                installationId: installationId
-            });
-
-        } catch (tokenError: any) {
-            return c.json({
-                success: false,
-                message: `Token generation failed: ${tokenError.message}`,
-                tokenAvailable: false
-            });
-        }
-
-    } catch (error: any) {
-        console.error('[TEST-TOKEN] Error:', error);
-        return c.json({
-            success: false,
-            message: `Error: ${error instanceof Error ? error.message : String(error)}`
-        }, 500);
-    }
-});
-
-/**
- * GET /manual/check-status/:repo
- * Check the status of operations for a specific repository
- */
+	try {
+		const body = await c.req.json();
+		const { installationId } = body;
+
+		if (!installationId) {
+			return c.json({ error: "installationId parameter required" }, 400);
+		}
+
+		try {
+			const token = await c.env.DB.prepare(
+				'SELECT value FROM system_config WHERE key = ?'
+			).bind('github_app_private_key').first();
+
+			if (!token) {
+				return c.json({
+					success: false,
+					message: "GitHub App private key not found in system config. Use /manual/setup-github-key to configure it.",
+					tokenAvailable: false
+				});
+			}
+
+			return c.json({
+				success: true,
+				message: `GitHub token generation setup found for installation ${installationId}`,
+				tokenAvailable: true,
+				installationId: installationId
+			});
+
+		} catch (tokenError: any) {
+			return c.json({
+				success: false,
+				message: `Token generation failed: ${tokenError.message}`,
+				tokenAvailable: false
+			});
+		}
+
+	} catch (error: any) {
+		console.error('[TEST-TOKEN] Error:', error);
+		return c.json({
+			success: false,
+			message: `Error: ${error instanceof Error ? error.message : String(error)}`
+		}, 500);
+	}
+});
+
+/**
+ * GET /manual/check-status/:repo
+ */
 app.get("/manual/check-status/:repo", async (c: HonoContext) => {
-    try {
-        const repo = c.req.param('repo');
-        if (!repo) {
-            return c.json({ error: "repo parameter required" }, 400);
-        }
-
-        // Check if repository exists in database
-        const repoData = await c.env.DB.prepare(
-            'SELECT * FROM repos WHERE full_name = ?'
-        ).bind(repo).first();
-
-        // Check recent operations for this repo
-        const operations = await c.env.DB.prepare(
-            'SELECT * FROM colby_commands WHERE repo = ? ORDER BY created_at DESC LIMIT 5'
-        ).bind(repo).all();
-
-        // Check if LLMs docs exist by trying to read the directory
-        let llmsStatus = 'unknown';
-        try {
-            const [owner, repoName] = repo.split('/');
-            // This would require a token to check, so we'll just return what we can
-            llmsStatus = 'check manually - files should be in .agents/llms/ directory';
-        } catch (error) {
-            llmsStatus = 'error checking';
-        }
-
-        return c.json({
-            repo: repo,
-            inDatabase: !!repoData,
-            repoData: repoData || null,
-            recentOperations: operations.results || [],
-            llmsStatus: llmsStatus,
-            timestamp: new Date().toISOString()
-        });
-
-    } catch (error: any) {
-        console.error('[STATUS] Error checking repo status:', error);
-        return c.json({
-            error: `Error: ${error instanceof Error ? error.message : String(error)}`,
-            timestamp: new Date().toISOString()
-        }, 500);
-    }
-});
-
-/**
- * POST /manual/add-repo
- * Manually add a repository to the database
- */
+	try {
+		const repo = c.req.param('repo');
+		if (!repo) {
+			return c.json({ error: "repo parameter required" }, 400);
+		}
+
+		const repoData = await c.env.DB.prepare(
+			'SELECT * FROM repos WHERE full_name = ?'
+		).bind(repo).first();
+
+		const operations = await c.env.DB.prepare(
+			'SELECT * FROM colby_commands WHERE repo = ? ORDER BY created_at DESC LIMIT 5'
+		).bind(repo).all();
+
+		let llmsStatus = 'unknown';
+		try {
+			const [owner, repoName] = repo.split('/');
+			llmsStatus = 'check manually - files should be in .agents/llms/ directory';
+		} catch (error) {
+			llmsStatus = 'error checking';
+		}
+
+		return c.json({
+			repo: repo,
+			inDatabase: !!repoData,
+			repoData: repoData || null,
+			recentOperations: operations.results || [],
+			llmsStatus: llmsStatus,
+			timestamp: new Date().toISOString()
+		});
+
+	} catch (error: any) {
+		console.error('[STATUS] Error checking repo status:', error);
+		return c.json({
+			error: `Error: ${error instanceof Error ? error.message : String(error)}`,
+			timestamp: new Date().toISOString()
+		}, 500);
+	}
+});
+
+/**
+ * POST /manual/add-repo
+ */
 app.post("/manual/add-repo", async (c: HonoContext) => {
-    try {
-        const body = await c.req.json();
-        const { repo, installationId } = body;
-
-        if (!repo) {
-            return c.json({ error: "repo parameter required" }, 400);
-        }
-
-        if (!installationId) {
-            return c.json({ error: "installationId parameter required" }, 400);
-        }
-
-        const [owner, repoName] = repo.split('/');
-        if (!owner || !repoName) {
-            return c.json({ error: "invalid repo format, should be owner/repo" }, 400);
-        }
-
-        // Check if repository already exists
-        const existing = await c.env.DB.prepare(
-            'SELECT * FROM repos WHERE full_name = ?'
-        ).bind(repo).first();
-
-        if (existing) {
-            return c.json({
-                success: false,
-                message: `Repository ${repo} already exists in database`,
-                data: existing
-            });
-        }
-
-        // Add repository to database
-        const result = await c.env.DB.prepare(
-            'INSERT INTO repos (id, full_name, installation_id, default_branch, visibility, description, topics, last_synced) VALUES (?, ?, ?, ?, ?, ?, ?, ?)'
-        ).bind(
-            Date.now(), // Use timestamp as ID for manual entries
-            repo,
-            installationId,
-            'main', // Assume main branch
-            'public', // Assume public for now
-            'Manually added repository',
-            '[]', // Empty topics array
-            Date.now()
-        ).run();
-
-        if (result.success) {
-            return c.json({
-                success: true,
-                message: `Repository ${repo} added to database with installation ID ${installationId}`,
-                data: {
-                    full_name: repo,
-                    installation_id: installationId
-                }
-            });
-        } else {
-            return c.json({
-                success: false,
-                message: `Failed to add repository ${repo} to database`
-            }, 500);
-        }
-
-    } catch (error: any) {
-        console.error('[ADD-REPO] Error adding repository:', error);
-        return c.json({
-            success: false,
-            message: `Error: ${error instanceof Error ? error.message : String(error)}`
-        }, 500);
-    }
-});
-
-/**
- * POST /manual/trigger-optimize
- * Manual trigger for worker optimization for a specific repository
- */
+	try {
+		const body = await c.req.json();
+		const { repo, installationId } = body;
+
+		if (!repo) {
+			return c.json({ error: "repo parameter required" }, 400);
+		}
+
+		if (!installationId) {
+			return c.json({ error: "installationId parameter required" }, 400);
+		}
+
+		const [owner, repoName] = repo.split('/');
+		if (!owner || !repoName) {
+			return c.json({ error: "invalid repo format, should be owner/repo" }, 400);
+		}
+
+		const existing = await c.env.DB.prepare(
+			'SELECT * FROM repos WHERE full_name = ?'
+		).bind(repo).first();
+
+		if (existing) {
+			return c.json({
+				success: false,
+				message: `Repository ${repo} already exists in database`,
+				data: existing
+			});
+		}
+
+		const result = await c.env.DB.prepare(
+			'INSERT INTO repos (id, full_name, installation_id, default_branch, visibility, description, topics, last_synced) VALUES (?, ?, ?, ?, ?, ?, ?, ?)'
+		).bind(
+			Date.now(), // Use timestamp as ID for manual entries
+			repo,
+			installationId,
+			'main', // Assume main branch
+			'public', // Assume public for now
+			'Manually added repository',
+			'[]', // Empty topics array
+			Date.now()
+		).run();
+
+		if (result.success) {
+			return c.json({
+				success: true,
+				message: `Repository ${repo} added to database with installation ID ${installationId}`,
+				data: {
+					full_name: repo,
+					installation_id: installationId
+				}
+			});
+		} else {
+			return c.json({
+				success: false,
+				message: `Failed to add repository ${repo} to database`
+			}, 500);
+		}
+
+	} catch (error: any) {
+		console.error('[ADD-REPO] Error adding repository:', error);
+		return c.json({
+			success: false,
+			message: `Error: ${error instanceof Error ? error.message : String(error)}`
+		}, 500);
+	}
+});
+
+/**
+ * POST /manual/trigger-optimize
+ */
 app.post("/manual/trigger-optimize", async (c: HonoContext) => {
-    try {
-        const body = await c.req.json();
-        const repo = body.repo;
-        const installationId = body.installationId;
-
-        if (!repo) {
-            return c.json({ error: "repo parameter required" }, 400);
-        }
-
-        // First try to look up the repository in the database
-        let repoData = await c.env.DB.prepare(
-            'SELECT installation_id FROM repos WHERE full_name = ?'
-        ).bind(repo).first();
-
-        let finalInstallationId: number;
-
-        if (!repoData) {
-            // Repository not in database, try to use provided installationId or default
-            if (installationId) {
-                finalInstallationId = installationId;
-                console.log(`[MANUAL] Using provided installation ID ${installationId} for ${repo}`);
-            } else {
-                // Try to get the first available installation (assuming org-wide access)
-                const installations = await c.env.DB.prepare(
-                    'SELECT installation_id FROM repos LIMIT 1'
-                ).first();
-
-                if (installations) {
-                    finalInstallationId = installations.installation_id as number;
-                    console.log(`[MANUAL] Using fallback installation ID ${finalInstallationId} for ${repo}`);
-                } else {
-                    return c.json({
-                        success: false,
-                        message: `Repository ${repo} not found in database and no installations available. Please provide installationId or ensure repository sync has run.`
-                    }, 404);
-                }
-            }
-        } else {
-            finalInstallationId = repoData.installation_id as number;
-        }
-
-        // Create synthetic event for worker optimization
-        const syntheticEvent = {
-            kind: 'manual_trigger',
-            delivery: `manual-${Date.now()}`,
-            repo: repo,
-            author: 'manual-trigger',
-            installationId: finalInstallationId
-        };
-
-        // Get the PR_WORKFLOWS durable object
-        const doId = c.env.PR_WORKFLOWS.idFromName(`repo-${repo}`);
-        const stub = c.env.PR_WORKFLOWS.get(doId);
-
-        // Trigger worker optimization
-        const res = await stub.fetch('https://do/optimize-worker', {
-            method: 'POST',
-            headers: { 'content-type': 'application/json' },
-            body: JSON.stringify(syntheticEvent)
-        });
-
-        if (res.ok) {
-            return c.json({
-                success: true,
-                message: `Worker optimization triggered for ${repo} (using installation ID: ${finalInstallationId})`,
-                status: res.status
-            });
-        } else {
-            const errorText = await res.text();
-            return c.json({
-                success: false,
-                message: `Failed to trigger optimization: ${errorText}`,
-                status: res.status
-            }, 500);
-        }
-    } catch (error: any) {
-        console.error('[MANUAL] Error triggering optimization:', error);
-        return c.json({
-            success: false,
-            message: `Error: ${error instanceof Error ? error.message : String(error)}`
-        }, 500);
-    }
+	try {
+		const body = await c.req.json();
+		const repo = body.repo;
+		const installationId = body.installationId;
+
+		if (!repo) {
+			return c.json({ error: "repo parameter required" }, 400);
+		}
+
+		let repoData = await c.env.DB.prepare(
+			'SELECT installation_id FROM repos WHERE full_name = ?'
+		).bind(repo).first();
+
+		let finalInstallationId: number;
+
+		if (!repoData) {
+			if (installationId) {
+				finalInstallationId = installationId;
+				console.log(`[MANUAL] Using provided installation ID ${installationId} for ${repo}`);
+			} else {
+				const installations = await c.env.DB.prepare(
+					'SELECT installation_id FROM repos LIMIT 1'
+				).first();
+
+				if (installations) {
+					finalInstallationId = installations.installation_id as number;
+					console.log(`[MANUAL] Using fallback installation ID ${finalInstallationId} for ${repo}`);
+				} else {
+					return c.json({
+						success: false,
+						message: `Repository ${repo} not found in database and no installations available. Please provide installationId or ensure repository sync has run.`
+					}, 404);
+				}
+			}
+		} else {
+			finalInstallationId = repoData.installation_id as number;
+		}
+
+		const syntheticEvent = {
+			kind: 'manual_trigger',
+			delivery: `manual-${Date.now()}`,
+			repo: repo,
+			author: 'manual-trigger',
+			installationId: finalInstallationId
+		};
+
+		const doId = c.env.PR_WORKFLOWS.idFromName(`repo-${repo}`);
+		const stub = c.env.PR_WORKFLOWS.get(doId);
+
+		const res = await stub.fetch('https://do/optimize-worker', {
+			method: 'POST',
+			headers: { 'content-type': 'application/json' },
+			body: JSON.stringify(syntheticEvent)
+		});
+
+		if (res.ok) {
+			return c.json({
+				success: true,
+				message: `Worker optimization triggered for ${repo} (using installation ID: ${finalInstallationId})`,
+				status: res.status
+			});
+		} else {
+			const errorText = await res.text();
+			return c.json({
+				success: false,
+				message: `Failed to trigger optimization: ${errorText}`,
+				status: res.status
+			}, 500);
+		}
+	} catch (error: any) {
+		console.error('[MANUAL] Error triggering optimization:', error);
+		return c.json({
+			success: false,
+			message: `Error: ${error instanceof Error ? error.message : String(error)}`
+		}, 500);
+	}
 });
 
 app.get("/api/merge-operations/status/:operationId", async (c: HonoContext) => {
-    const operationId = c.req.param("operationId");
-    if (!operationId) {
-        return c.json({ error: "operationId is required" }, 400);
-    }
-
-    const row = await c.env.DB.prepare(
-        `SELECT repo_owner, repo, pr_number, status
-         FROM merge_operations
-         WHERE id = ?`
-    ).bind(operationId).first();
-
-    if (!row) {
-        return c.json({ error: "Operation not found" }, 404);
-    }
-
-    try {
-        const resolverId = c.env.CONFLICT_RESOLVER.idFromName(`${row.repo_owner}/${row.repo}/${row.pr_number}`);
-        const resolver = c.env.CONFLICT_RESOLVER.get(resolverId);
-        const response = await resolver.fetch("https://conflict-resolver/status");
-        const state = response.ok ? await response.json() : { status: row.status };
-
-        return c.json({ operationId, state, status: row.status });
-    } catch (error) {
-        console.error("[MERGE STATUS] Failed to fetch DO status", error);
-        return c.json({
-            operationId,
-            status: row.status,
-            error: error instanceof Error ? error.message : String(error),
-        }, 502);
-    }
+	const operationId = c.req.param("operationId");
+	if (!operationId) {
+		return c.json({ error: "operationId is required" }, 400);
+	}
+
+	const row = await c.env.DB.prepare(
+		`SELECT repo_owner, repo, pr_number, status
+		 FROM merge_operations
+		 WHERE id = ?`
+	).bind(operationId).first();
+
+	if (!row) {
+		return c.json({ error: "Operation not found" }, 404);
+	}
+
+	try {
+		const resolverId = c.env.CONFLICT_RESOLVER.idFromName(`${row.repo_owner}/${row.repo}/${row.pr_number}`);
+		const resolver = c.env.CONFLICT_RESOLVER.get(resolverId);
+		const response = await resolver.fetch("https://conflict-resolver/status");
+		const state = response.ok ? await response.json() : { status: row.status };
+
+		return c.json({ operationId, state, status: row.status });
+	} catch (error) {
+		console.error("[MERGE STATUS] Failed to fetch DO status", error);
+		return c.json({
+			operationId,
+			status: row.status,
+			error: error instanceof Error ? error.message : String(error),
+		}, 502);
+	}
 });
 
 app.get("/api/merge-operations/:operationId", async (c: HonoContext) => {
-    const operationId = c.req.param("operationId");
-    if (!operationId) {
-        return c.json({ error: "operationId is required" }, 400);
-    }
-
-    const row = await c.env.DB.prepare(
-        `SELECT * FROM merge_operations WHERE id = ?`
-    ).bind(operationId).first();
-
-    if (!row) {
-        return c.json({ error: "Operation not found" }, 404);
-    }
-
-    const aiAnalysis = row.ai_analysis ? safeParseJson(row.ai_analysis) : [];
-    const conflictFiles = row.conflict_files ? safeParseJson(row.conflict_files) : [];
-
-    return c.json({
-        operation: {
-            ...row,
-            ai_analysis: aiAnalysis,
-            conflict_files: conflictFiles,
-        },
-    });
+	const operationId = c.req.param("operationId");
+	if (!operationId) {
+		return c.json({ error: "operationId is required" }, 400);
+	}
+
+	const row = await c.env.DB.prepare(
+		`SELECT * FROM merge_operations WHERE id = ?`
+	).bind(operationId).first();
+
+	if (!row) {
+		return c.json({ error: "Operation not found" }, 404);
+	}
+
+	const aiAnalysis = row.ai_analysis ? safeParseJson(row.ai_analysis) : [];
+	const conflictFiles = row.conflict_files ? safeParseJson(row.conflict_files) : [];
+
+	return c.json({
+		operation: {
+			...row,
+			ai_analysis: aiAnalysis,
+			conflict_files: conflictFiles,
+		},
+	});
 });
 
 app.post("/github/webhook", async (c: HonoContext) => {
-    console.log("[MAIN] Webhook request received", {
-        method: c.req.method,
-        url: c.req.url,
-        userAgent: c.req.header("user-agent"),
-        contentType: c.req.header("content-type"),
-        contentLength: c.req.header("content-length"),
-        timestamp: new Date().toISOString(),
-    });
-
-    try {
-        // Read the body once and pass data instead of the request
-        console.log("[MAIN] Reading request headers...");
-        const delivery = c.req.header("x-github-delivery") || "";
-        const event = c.req.header("x-github-event") || "";
-        const signature = c.req.header("x-hub-signature-256") || "";
-
-        console.log("[MAIN] Headers extracted:", {
-            delivery: delivery.substring(0, 8) + "...",
-            event,
-            hasSignature: !!signature,
-        });
-
-        console.log("[MAIN] Reading request body...");
-        const bodyText = await c.req.text();
-        console.log("[MAIN] Body read successfully, length:", bodyText.length);
-=======
-  const isValid = await verifySignature(c.env.GITHUB_WEBHOOK_SECRET, rawBody, signature).catch(() => false);
-  if (!isValid) {
-    return c.json({ error: "invalid signature" }, 401);
-  }
->>>>>>> 4d204c69
-
-  const payload = JSON.parse(rawBody);
-  const repoName = payload.repository?.full_name as string | undefined;
-  const prNumber = payload.pull_request?.number ?? payload.issue?.number;
-
-  if (repoName && typeof prNumber === "number") {
-    const actorId = `${repoName}/${prNumber}`;
-    const stub = await prepareActorStub(c.env.PullRequestActor, actorId);
-    await invokeActor(stub, "handleWebhookEvent", [payload]);
-  }
-
-  if (repoName && payload.action === "repository_created") {
-    const [owner, repo] = repoName.split("/");
-    const stub = await prepareActorStub(c.env.RepositoryActor, repoName);
-    await invokeActor(stub, "setupRepository", [{ owner, repo }]);
-  }
-
-  return c.json({ status: "accepted", event: eventName }, 202);
-});
-
-app.post("/api/repositories/:owner/:repo/setup", async (c) => {
-  const { owner, repo } = c.req.param();
-  const config = await c.req.json<Record<string, unknown>>().catch(() => ({}));
-  const stub = await prepareActorStub(c.env.RepositoryActor, `${owner}/${repo}`);
-  const result = await invokeActor(stub, "setupRepository", [
-    {
-      owner,
-      repo,
-      defaultBranch: typeof config.defaultBranch === "string" ? config.defaultBranch : undefined,
-      installationId: typeof config.installationId === "number" ? config.installationId : undefined,
-      eventType: "manual_setup",
-    },
-  ]);
-  return c.json(result, 202);
-});
-
-app.post("/api/repositories/:owner/:repo/analyze", async (c) => {
-  const { owner, repo } = c.req.param();
-  const stub = await prepareActorStub(c.env.RepositoryActor, `${owner}/${repo}`);
-  const result = await invokeActor(stub, "analyzeRepo");
-  return c.json(result);
-});
-
-app.get("/api/repositories/:owner/:repo/status", async (c) => {
-  const { owner, repo } = c.req.param();
-  const stub = await prepareActorStub(c.env.RepositoryActor, `${owner}/${repo}`);
-  const status = await invokeActor(stub, "getStatus");
-  return c.json(status ?? {});
-});
-
-app.post("/api/research", async (c) => {
-  const body = await c.req.json<{ query: string; id?: string }>();
-  const id = body.id ?? crypto.randomUUID();
-  const stub = await prepareActorStub(c.env.ResearchActor, id);
-  const result = await invokeActor(stub, "startResearch", [body.query]);
-  return c.json({ id, ...result });
-});
-
-app.get("/api/research/:id", async (c) => {
-  const { id } = c.req.param();
-  const stub = await prepareActorStub(c.env.ResearchActor, id);
-  const result = await invokeActor(stub, "getResults");
-  return c.json(result ?? {});
-});
-
-async function invokeActor<T>(stub: DurableObjectStub, method: string, params: unknown[] = []): Promise<T> {
-  const response = await stub.fetch("https://actor/rpc", {
-    method: "POST",
-    headers: { "content-type": "application/json" },
-    body: JSON.stringify({ method, params }),
-  });
-
-  if (!response.ok) {
-    const errorText = await response.text();
-    throw new Error(`Actor invocation failed: ${errorText}`);
-  }
-
-  if (response.headers.get("content-type")?.includes("application/json")) {
-    return (await response.json()) as T;
-  }
-
-  return undefined as T;
-}
-
-async function prepareActorStub(namespace: DurableObjectNamespace, id: string) {
-  const stub = namespace.get(namespace.idFromName(id));
-  await invokeActor(stub, "setName", [id]);
-  return stub;
-}
-
-export default app;
-
-export { RepositoryActor } from "./actors/RepositoryActor";
-export { PullRequestActor } from "./actors/PullRequestActor";
-export { ResearchActor } from "./actors/ResearchActor";+	console.log("[MAIN] Webhook request received", {
+		method: c.req.method,
+		url: c.req.url,
+		userAgent: c.req.header("user-agent"),
+		contentType: c.req.header("content-type"),
+		contentLength: c.req.header("content-length"),
+		timestamp: new Date().toISOString(),
+	});
+
+	try {
+		console.log("[MAIN] Reading request headers...");
+		const delivery = c.req.header("x-github-delivery") || "";
+		const event = c.req.header("x-github-event") || "";
+		const signature = c.req.header("x-hub-signature-256") || "";
+
+		console.log("[MAIN] Headers extracted:", {
+			delivery: delivery.substring(0, 8) + "...",
+			event,
+			hasSignature: !!signature,
+		});
+
+		console.log("[MAIN] Reading request body...");
+		const bodyText = await c.req.text();
+		console.log("[MAIN] Body read successfully, length:", bodyText.length);
+
+		return await handleWebhook(c, { delivery, event, signature, body: bodyText });
+	} catch (error) {
+		const errStr = error instanceof Error ? error.message : String(error);
+		console.error("[MAIN] Unhandled exception in webhook handler", { error: errStr });
+		return c.json({ error: "Internal Server Error", message: errStr }, 500);
+	}
+});
+
+
+export default app;