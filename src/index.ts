import { Hono, type Context } from "hono";
import { serveStatic } from "hono/cloudflare-workers";
import { verify as verifySignature } from "@octokit/webhooks-methods";
// Durable Objects
import { PrWorkflow } from "./do_pr_workflows";
import { ProfileScanner } from "./do_profile_scanner";
import { ResearchOrchestrator } from "./do_research";
import { RepositorySetupCoordinator } from "./do_repo_setup";
import "./do_conflict_resolver";
// Import new Colby service modules
import { generateAgentAssets } from "./modules/agent_generator";
import { summarizeRepo } from "./modules/ai";
import { detectRepoBadges } from "./modules/badge_detector";
import { insertRepoIfNew, markRepoSynced } from "./modules/db";
import { generateInfrastructureGuidance } from "./modules/infra_guidance";
import { fetchRelevantLLMContent } from "./modules/llm_fetcher";
import {
	analyzeRepoCode,
	analyzeRepoCodeStructured,
} from "./modules/repo_analyzer";
import { AIRepoAnalyzer } from "./modules/ai_repo_analyzer";
import { UserPreferencesManager } from "./modules/user_preferences";
import { handleWebhook } from "./routes/webhook";
import { asyncGeneratorToStream } from "./stream";
import { parseColbyCommand } from "./modules/colby";
import { setupCommandStatusSocket } from "./modules/command_status_ws";
import {
	CopilotToolInvocation,
	createCopilotMcpSseResponse,
	handleCopilotResourceRequest,
	handleCopilotToolInvocation,
} from "./modules/github_copilot_mcp";
import {
	createLogger,
	debounceRepo,
	formatTimestamp,
	hasNoBotAgentsLabel,
	normalizeRepositoryTarget,
	type Logger,
	type RepositoryTarget,
} from "./util";
import {
	GitHubClient,
	ensureBranchExists,
	ensurePullRequestWithCommit,
	type CommitFile,
	getInstallationToken,
	listInstallations,
	listReposForInstallation,
	ghREST,
	getFileAtRef,
	GitHubHttpError,
} from "./github";
import { introspectRepository } from "./introspect";
import { renderAgentBundle } from "./policy";
import { mergeGeminiConfig, renderGeminiConfig, renderStyleguide } from "./gemini";
import { runDailyDiscovery, runTargetedResearch } from './agents/research_agent';
import RepositoryActor from './actors/RepositoryActor';
import PullRequestActor from './actors/PullRequestActor';
import ResearchActor from './actors/ResearchActor';
import { ConflictResolver } from './do_conflict_resolver'; // ConflictResolver might be needed based on the migration

/**
 * Runtime bindings available to this Worker.
 */
type Env = {
	DB: D1Database;
	GITHUB_APP_ID: string;
	GITHUB_PRIVATE_KEY: string;
	GITHUB_WEBHOOK_SECRET: string;
	GITHUB_TOKEN?: string;
	GITHUB_INSTALLATION_ID?: string;
	GITHUB_REPO_DEFAULT_BRANCH_FALLBACK?: string;
	CF_ACCOUNT_ID: string;
	CF_API_TOKEN: string;
	SUMMARY_CF_MODEL: string;
	FRONTEND_AUTH_PASSWORD: string;
	RESEARCH_ORCH?: DurableObjectNamespace;
	PR_WORKFLOWS: DurableObjectNamespace;
	PROFILE_SCANNER: DurableObjectNamespace; // Matches wrangler.toml binding name
	REPO_SETUP: DurableObjectNamespace;
	ASSETS: Fetcher; // Static assets binding
	AI: any; // Workers AI binding
	CONFLICT_RESOLVER: DurableObjectNamespace;
	Sandbox?: Fetcher;
	VECTORIZE_INDEX: VectorizeIndex;
	USER_PREFERENCES: KVNamespace; // User preferences KV storage
	AGENT_DEBOUNCE?: KVNamespace;
	REPO_MEMORY: KVNamespace;
	CF_BINDINGS_MCP_URL?: string;
	SEB: SendEmail; // Send Email Binding
};

type HonoContext = Context<{ Bindings: Env }>;

const app = new Hono<{ Bindings: Env }>();

// Global CORS headers for API responses
const CORS_HEADERS = {
		"Access-Control-Allow-Origin": "*",
		"Access-Control-Allow-Methods": "GET, POST, PUT, DELETE, OPTIONS",
		"Access-Control-Allow-Headers": "Content-Type, Authorization",
};

const PR_FILE_ORDER = [
	"agent.md",
	"gemini.md",
	"cursor-agent.md",
	"copilot.md",
	".gemini/config.yaml",
	".gemini/styleguide.md",
];

function buildPrBody(actions: Map<string, string>): string {
	const header = "| File | Action |\n| --- | --- |";
	const rows = PR_FILE_ORDER.map((file) => `| ${file} | ${actions.get(file) ?? "unchanged"} |`).join("\n");
	return `${header}\n${rows}\n\n- Non-destructive merges preserved existing customizations.\n- Agent files synchronized and repo-aware.\n`;
}

function safeParseJson<T = unknown>(value: string, fallback: T = [] as unknown as T): T {
<<<<<<< HEAD
    try {
        return JSON.parse(value) as T;
    } catch (error) {
        console.warn("[MERGE OPS] Failed to parse JSON column", error);
        return fallback;
    }
}

type TaskAssetCollection = {
        screenshots: unknown[];
        content: unknown[];
        text: unknown[];
        json: unknown[];
        console: unknown[];
        websocket: unknown[];
        other: unknown[];
};

type TaskField = { label: string; value: unknown };

type TaskEntry = {
        eventType: string;
        repo: string | null;
        prNumber: number | null;
        deliveryId: string;
        action: string | null;
        author: string | null;
        receivedAt: string;
        status: string | null;
        title: string | null;
        fields: TaskField[];
        trimmedPayload: Record<string, unknown>;
        jsonSchema: Record<string, unknown>;
        assets: TaskAssetCollection;
};

type TaskGroup = {
        eventType: string;
        repo: string | null;
        prNumber: number | null;
        author: string | null;
        latestTimestamp: number | null;
        tasks: TaskEntry[];
};

type WebhookEventRow = {
        id: number;
        delivery_id: string;
        event_type: string;
        action: string | null;
        repo_full_name: string | null;
        author_login: string | null;
        associated_number: number | null;
        received_at: string;
        full_payload_json: string;
        response_status: string | null;
        response_message: string | null;
        processing_time_ms: number | null;
        error_details: string | null;
};

function formatFieldLabel(key: string): string {
        if (!key) return key;
        return key
                .replace(/_/g, " ")
                .replace(/([a-z])([A-Z])/g, "$1 $2")
                .replace(/\s+/g, " ")
                .trim()
                .replace(/^\w/, (c) => c.toUpperCase());
}

function inferJsonSchema(value: unknown, depth = 0): Record<string, unknown> {
        const MAX_DEPTH = 6;
        if (depth > MAX_DEPTH) {
                return { type: "unknown" };
        }
        if (value === null) {
                return { type: "null" };
        }
        const valueType = typeof value;
        if (valueType === "string" || valueType === "number" || valueType === "boolean") {
                return { type: valueType };
        }
        if (Array.isArray(value)) {
                if (value.length === 0) {
                        return { type: "array", items: { type: "unknown" } };
                }
                const schemas = value.map((item) => inferJsonSchema(item, depth + 1));
                const serialized = new Set(schemas.map((schema) => JSON.stringify(schema)));
                if (serialized.size === 1) {
                        return { type: "array", items: schemas[0] };
                }
                return { type: "array", items: { anyOf: schemas } };
        }
        if (value && valueType === "object") {
                const entries = Object.entries(value as Record<string, unknown>);
                const properties: Record<string, unknown> = {};
                const required: string[] = [];
                for (const [key, val] of entries) {
                        if (val === undefined) continue;
                        properties[key] = inferJsonSchema(val, depth + 1);
                        required.push(key);
                }
                return {
                        type: "object",
                        properties,
                        required,
                        additionalProperties: false,
                };
        }
        return { type: "unknown" };
}

function extractAssetsFromPayload(payload: unknown): TaskAssetCollection {
        const initial: TaskAssetCollection = {
                screenshots: [],
                content: [],
                text: [],
                json: [],
                console: [],
                websocket: [],
                other: [],
        };

        if (!payload || typeof payload !== "object") {
                return initial;
        }

        const visited = new WeakSet<object>();

        const pushAsset = (type: keyof TaskAssetCollection, value: unknown) => {
                if (value === undefined || value === null) return;
                initial[type].push(value);
        };

        const normalizedType = (raw: unknown): keyof TaskAssetCollection | null => {
                if (typeof raw !== "string") return null;
                const type = raw.toLowerCase();
                if (type.includes("screenshot")) return "screenshots";
                if (type.includes("content")) return "content";
                if (type.includes("text")) return "text";
                if (type.includes("json")) return "json";
                if (type.includes("console")) return "console";
                if (type.includes("ws") || type.includes("websocket")) return "websocket";
                return null;
        };

        const visit = (value: unknown) => {
                if (!value || typeof value !== "object") {
                        return;
                }
                if (visited.has(value as object)) {
                        return;
                }
                visited.add(value as object);

                if (Array.isArray(value)) {
                        for (const item of value) {
                                if (item && typeof item === "object") {
                                        visit(item);
                                } else {
                                        handleAssetCandidate(item);
                                }
                        }
                        return;
                }

                const obj = value as Record<string, unknown>;
                if (Array.isArray(obj.assets)) {
                        for (const asset of obj.assets as unknown[]) {
                                handleAssetCandidate(asset);
                        }
                }

                if (obj.metadata && typeof obj.metadata === "object") {
                        visit(obj.metadata);
                }

                for (const nested of Object.values(obj)) {
                        if (nested && typeof nested === "object") {
                                visit(nested);
                        } else if (nested !== undefined) {
                                handleAssetCandidate(nested);
                        }
                }
        };

        const handleAssetCandidate = (candidate: unknown) => {
                if (candidate === undefined || candidate === null) return;
                if (typeof candidate === "string") {
                        const lowered = candidate.toLowerCase();
                        if (lowered.startsWith("http") && lowered.includes("screenshot")) {
                                pushAsset("screenshots", candidate);
                                return;
                        }
                        pushAsset("text", candidate);
                        return;
                }
                if (typeof candidate !== "object") {
                        pushAsset("other", candidate);
                        return;
                }
                if (Array.isArray(candidate)) {
                        for (const value of candidate) {
                                handleAssetCandidate(value);
                        }
                        return;
                }

                const record = candidate as Record<string, unknown>;
                const type = normalizedType(record.type);
                const payloadValue = record.value ?? record.url ?? record.content ?? record.data ?? record.body ?? record.payload;
                if (type) {
                        pushAsset(type, payloadValue ?? record);
                } else if (record.console || record.consoleMessages) {
                        const messages = Array.isArray(record.console)
                                ? record.console
                                : record.consoleMessages;
                        if (Array.isArray(messages)) {
                                for (const message of messages) {
                                        pushAsset("console", message);
                                }
                        }
                } else if (record.logs && Array.isArray(record.logs)) {
                        for (const log of record.logs) {
                                pushAsset("console", log);
                        }
                } else if (record.websocket || record.ws) {
                        const wsEntries = Array.isArray(record.websocket)
                                ? record.websocket
                                : record.ws;
                        if (Array.isArray(wsEntries)) {
                                for (const entry of wsEntries) {
                                        pushAsset("websocket", entry);
                                }
                        }
                } else if (record.screenshot || record.screenshotUrl) {
                        pushAsset("screenshots", record.screenshot ?? record.screenshotUrl);
                } else if (record.json) {
                        pushAsset("json", record.json);
                } else {
                        initial.other.push(record);
                }

                for (const value of Object.values(record)) {
                        if (value && typeof value === "object") {
                                visit(value);
                        }
                }
        };

        handleAssetCandidate(payload);
        visit(payload);

        return initial;
}

function extractRelevantFields(eventType: string, payload: Record<string, unknown>): Record<string, unknown> {
        const repo = payload.repository as Record<string, unknown> | undefined;
        const pullRequest = payload.pull_request as Record<string, unknown> | undefined;
        const issue = payload.issue as Record<string, unknown> | undefined;
        const comment = payload.comment as Record<string, unknown> | undefined;
        const review = payload.review as Record<string, unknown> | undefined;
        const sender = payload.sender as Record<string, unknown> | undefined;

        switch (eventType) {
                case "pull_request": {
                        return {
                                title: pullRequest?.title,
                                state: pullRequest?.state,
                                number: pullRequest?.number,
                                author: pullRequest?.user && (pullRequest.user as Record<string, unknown>).login,
                                head: pullRequest?.head && (pullRequest.head as Record<string, unknown>).ref,
                                base: pullRequest?.base && (pullRequest.base as Record<string, unknown>).ref,
                                merged: pullRequest?.merged,
                                html_url: pullRequest?.html_url,
                        };
                }
                case "pull_request_review": {
                        return {
                                state: review?.state,
                                submitted_at: review?.submitted_at,
                                reviewer: review?.user && (review.user as Record<string, unknown>).login,
                                body: review?.body,
                                pr_number: pullRequest?.number,
                                pr_title: pullRequest?.title,
                        };
                }
                case "pull_request_review_comment": {
                        return {
                                path: comment?.path,
                                diff_hunk: comment?.diff_hunk,
                                body: comment?.body,
                                commenter: comment?.user && (comment.user as Record<string, unknown>).login,
                                pr_number: pullRequest?.number,
                                in_reply_to_id: comment?.in_reply_to_id,
                        };
                }
                case "issue_comment": {
                        return {
                                issue_number: issue?.number,
                                issue_title: issue?.title,
                                commenter: comment?.user && (comment.user as Record<string, unknown>).login,
                                body: comment?.body,
                                created_at: comment?.created_at,
                        };
                }
                case "issues": {
                        return {
                                number: issue?.number,
                                title: issue?.title,
                                state: issue?.state,
                                author: issue?.user && (issue.user as Record<string, unknown>).login,
                                labels: issue?.labels,
                                created_at: issue?.created_at,
                        };
                }
                default: {
                        return {
                                action: payload.action,
                                repository: repo?.full_name,
                                author: sender?.login,
                                number: pullRequest?.number ?? issue?.number ?? payload.number,
                                title: pullRequest?.title ?? issue?.title ?? payload.subject,
                        } as Record<string, unknown>;
                }
        }
}

function convertFieldsToList(record: Record<string, unknown>): TaskField[] {
        return Object.entries(record).map(([key, value]) => ({ label: formatFieldLabel(key), value }));
}

function transformWebhookRow(row: WebhookEventRow): TaskEntry {
        const payload = safeParseJson<Record<string, unknown>>(row.full_payload_json, {});
        const trimmed = extractRelevantFields(row.event_type, payload);
        const fields = convertFieldsToList(trimmed);
        const schema = inferJsonSchema(trimmed);
        const assets = extractAssetsFromPayload(payload);

        let inferredTitle: string | null = null;
        if (typeof trimmed.title === "string" && trimmed.title.trim().length) {
                inferredTitle = trimmed.title as string;
        } else if (typeof trimmed.pr_title === "string") {
                inferredTitle = trimmed.pr_title as string;
        } else if (typeof trimmed.issue_title === "string") {
                inferredTitle = trimmed.issue_title as string;
        }

        return {
                eventType: row.event_type,
                repo: row.repo_full_name ?? null,
                prNumber: row.associated_number ?? null,
                deliveryId: row.delivery_id,
                action: row.action ?? null,
                author: row.author_login ?? null,
                receivedAt: row.received_at,
                status: row.response_status ?? row.response_message ?? null,
                title: inferredTitle,
                fields,
                trimmedPayload: trimmed,
                jsonSchema: schema,
                assets,
        };
}

function groupWebhookEvents(rows: WebhookEventRow[]): TaskGroup[] {
        const map = new Map<string, TaskGroup>();

        for (const row of rows) {
                const task = transformWebhookRow(row);
                const key = `${task.eventType}::${task.repo ?? "unknown"}::${task.prNumber ?? "none"}`;
                let group = map.get(key);
                if (!group) {
                        group = {
                                eventType: task.eventType,
                                repo: task.repo,
                                prNumber: task.prNumber,
                                author: task.author,
                                latestTimestamp: task.receivedAt ? Date.parse(task.receivedAt) : null,
                                tasks: [],
                        };
                        map.set(key, group);
                }
                group.tasks.push(task);
                if (task.author) {
                        group.author = task.author;
                }
                if (task.receivedAt) {
                        const ts = Date.parse(task.receivedAt);
                        if (!Number.isNaN(ts)) {
                                if (!group.latestTimestamp || ts > group.latestTimestamp) {
                                        group.latestTimestamp = ts;
                                }
                        }
                }
        }

        const groups = Array.from(map.values());
        for (const group of groups) {
                group.tasks.sort((a, b) => Date.parse(b.receivedAt) - Date.parse(a.receivedAt));
        }
        groups.sort((a, b) => (b.latestTimestamp ?? 0) - (a.latestTimestamp ?? 0));
        return groups;
=======
        try {
                return JSON.parse(value) as T;
        } catch (error) {
                console.warn("[MERGE OPS] Failed to parse JSON column", error);
                return fallback;
        }
>>>>>>> 0aab308f
}

// --- Dashboard API Endpoints ---

app.get("/api/dashboard/recent-activity", async (c: HonoContext) => {
        const result = await c.env.DB.prepare(`
                SELECT
                        gwe.id,
                        gwe.delivery_id,
                        gwe.event_type,
                        gwe.action,
                        gwe.repo_full_name,
                        gwe.author_login,
                        gwe.received_at,
                        gwe.response_status,
                        pr.pr_title,
                        pr.pr_state,
                        cd.comment_body
                FROM github_webhook_events AS gwe
                LEFT JOIN pull_request_details AS pr ON pr.webhook_event_id = gwe.id
                LEFT JOIN comment_details AS cd ON cd.webhook_event_id = gwe.id
                ORDER BY datetime(gwe.received_at) DESC
                LIMIT 25
        `).all();

        const events = ((result.results ?? []) as any[]).map((row) => ({
                delivery_id: row.delivery_id,
                event_type: row.event_type,
                action: row.action,
                repo_full_name: row.repo_full_name,
                author_login: row.author_login,
                received_at: row.received_at,
                response_status: row.response_status,
                title: row.pr_title,
                state: row.pr_state,
                comment_excerpt:
                        typeof row.comment_body === "string"
                                ? (row.comment_body as string).slice(0, 240)
                                : null,
        }));

        return c.json({ events }, 200, CORS_HEADERS);
});

app.get("/api/dashboard/repositories", async (c: HonoContext) => {
        const result = await c.env.DB.prepare(`
                SELECT
                        repo_full_name AS repo,
                        COUNT(*) AS event_count,
                        SUM(CASE WHEN response_status = 'error' THEN 1 ELSE 0 END) AS error_count
                FROM github_webhook_events
                WHERE repo_full_name IS NOT NULL
                GROUP BY repo_full_name
                ORDER BY event_count DESC
        `).all();

        const repositories = ((result.results ?? []) as any[]).map((row) => ({
                repo: row.repo,
                event_count: Number(row.event_count ?? 0),
                error_count: Number(row.error_count ?? 0),
        }));

        return c.json({ repositories }, 200, CORS_HEADERS);
});

app.get("/api/dashboard/event-types", async (c: HonoContext) => {
        const result = await c.env.DB.prepare(`
                SELECT
                        event_type AS event,
                        COUNT(*) AS event_count,
                        SUM(CASE WHEN response_status = 'error' THEN 1 ELSE 0 END) AS error_count
                FROM github_webhook_events
                GROUP BY event_type
                ORDER BY event_count DESC
        `).all();

        const eventTypes = ((result.results ?? []) as any[]).map((row) => ({
                event: row.event,
                count: Number(row.event_count ?? 0),
                error_count: Number(row.error_count ?? 0),
        }));

        return c.json({ event_types: eventTypes }, 200, CORS_HEADERS);
});

app.get("/api/repository/:owner/:repo", async (c: HonoContext) => {
        const owner = decodeURIComponent(c.req.param("owner"));
        const repoName = decodeURIComponent(c.req.param("repo"));
        const repoFullName = `${owner}/${repoName}`;

        const result = await c.env.DB.prepare(`
                SELECT
                        gwe.delivery_id,
                        gwe.event_type,
                        gwe.action,
                        gwe.repo_full_name,
                        gwe.author_login,
                        gwe.received_at,
                        gwe.response_status,
                        pr.pr_title,
                        pr.pr_state,
                        cd.comment_body
                FROM github_webhook_events AS gwe
                LEFT JOIN pull_request_details AS pr ON pr.webhook_event_id = gwe.id
                LEFT JOIN comment_details AS cd ON cd.webhook_event_id = gwe.id
                WHERE gwe.repo_full_name = ?
                ORDER BY datetime(gwe.received_at) DESC
        `)
                .bind(repoFullName)
                .all();

        const events = ((result.results ?? []) as any[]).map((row) => ({
                delivery_id: row.delivery_id,
                event_type: row.event_type,
                action: row.action,
                repo_full_name: row.repo_full_name,
                author_login: row.author_login,
                received_at: row.received_at,
                response_status: row.response_status,
                title: row.pr_title,
                state: row.pr_state,
                comment_excerpt:
                        typeof row.comment_body === "string"
                                ? (row.comment_body as string).slice(0, 240)
                                : null,
        }));

        return c.json({ repo: repoFullName, events }, 200, CORS_HEADERS);
});

app.get("/api/event-type/:eventType", async (c: HonoContext) => {
        const eventType = decodeURIComponent(c.req.param("eventType"));

        const result = await c.env.DB.prepare(`
                SELECT
                        gwe.delivery_id,
                        gwe.event_type,
                        gwe.action,
                        gwe.repo_full_name,
                        gwe.author_login,
                        gwe.received_at,
                        gwe.response_status,
                        pr.pr_title,
                        pr.pr_state,
                        cd.comment_body
                FROM github_webhook_events AS gwe
                LEFT JOIN pull_request_details AS pr ON pr.webhook_event_id = gwe.id
                LEFT JOIN comment_details AS cd ON cd.webhook_event_id = gwe.id
                WHERE gwe.event_type = ?
                ORDER BY datetime(gwe.received_at) DESC
        `)
                .bind(eventType)
                .all();

        const events = ((result.results ?? []) as any[]).map((row) => ({
                delivery_id: row.delivery_id,
                event_type: row.event_type,
                action: row.action,
                repo_full_name: row.repo_full_name,
                author_login: row.author_login,
                received_at: row.received_at,
                response_status: row.response_status,
                title: row.pr_title,
                state: row.pr_state,
                comment_excerpt:
                        typeof row.comment_body === "string"
                                ? (row.comment_body as string).slice(0, 240)
                                : null,
        }));

        return c.json({ event_type: eventType, events }, 200, CORS_HEADERS);
});

app.get("/api/event/:deliveryId", async (c: HonoContext) => {
        const deliveryId = decodeURIComponent(c.req.param("deliveryId"));

        const eventRow = await c.env.DB.prepare(
                `SELECT * FROM github_webhook_events WHERE delivery_id = ?`
        )
                .bind(deliveryId)
                .first();

        if (!eventRow) {
                return c.json({ error: "Event not found" }, 404, CORS_HEADERS);
        }

        const prDetails = await c.env.DB.prepare(
                `SELECT * FROM pull_request_details WHERE webhook_event_id = ?`
        )
                .bind(eventRow.id)
                .first();

        const reviewDetails = await c.env.DB.prepare(
                `SELECT * FROM pull_request_review_details WHERE webhook_event_id = ?`
        )
                .bind(eventRow.id)
                .first();

        const commentDetails = await c.env.DB.prepare(
                `SELECT * FROM comment_details WHERE webhook_event_id = ?`
        )
                .bind(eventRow.id)
                .first();

        const normalizedData: Record<string, unknown> = {};
        if (prDetails) {
                normalizedData.pull_request = prDetails;
        }
        if (reviewDetails) {
                normalizedData.pull_request_review = reviewDetails;
        }
        if (commentDetails) {
                normalizedData.comment = commentDetails;
        }

        const commandsResult = await c.env.DB.prepare(
                `SELECT * FROM colby_commands WHERE delivery_id = ? ORDER BY created_at ASC`
        )
                .bind(deliveryId)
                .all();

        const commands = (commandsResult.results ?? []) as any[];

        const logsResult = await c.env.DB.prepare(
                `SELECT log_level, message, details, timestamp
                 FROM operation_logs
                 WHERE operation_id = ?
                 ORDER BY timestamp ASC`
        )
                .bind(deliveryId)
                .all();

        const chainOfEvents = ((logsResult.results ?? []) as any[]).map((row) => ({
                timestamp: row.timestamp,
                level: row.log_level,
                message: row.message,
                details: row.details ? safeParseJson(row.details, {}) : undefined,
        }));

        const { full_payload_json, ai_context_payload_json, ...eventMeta } = eventRow as any;

        return c.json(
                {
                        event: eventMeta,
                        normalized_data:
                                Object.keys(normalizedData).length > 0 ? normalizedData : null,
                        payloads: {
                                full: full_payload_json,
                                truncated_for_ai: ai_context_payload_json,
                        },
                        commands,
                        chain_of_events: chainOfEvents,
                },
                200,
                CORS_HEADERS
        );
});

async function handleRepoStandardization(
	env: Env,
	target: RepositoryTarget,
	logger: Logger,
	skipByLabel: boolean
): Promise<void> {
	try {
		if (skipByLabel) {
			logger.info("Skipping agent standardization due to no-bot-agents label");
			return;
		}

		const proceed = await debounceRepo(env.AGENT_DEBOUNCE, target, 30, logger);
		if (!proceed) {
			return;
		}

		const client = new GitHubClient({ env, logger });
		const fallbackBranch = env.GITHUB_REPO_DEFAULT_BRANCH_FALLBACK ?? "main";
		const defaultBranch = await client.getDefaultBranch(target, fallbackBranch);
		const existingPr = await client.findOpenStandardizationPr(target);
		const comparisonRef = existingPr?.head.ref ?? defaultBranch;

		const summary = await introspectRepository(env, target, defaultBranch, { githubClient: client, logger });
		if (summary.hasOptOutFile || summary.optOut) {
			logger.info("Skipping agent standardization due to opt-out signal", {
				hasOptOutFile: summary.hasOptOutFile,
				optOut: summary.optOut,
			});
			return;
		}

		const actions = new Map<string, string>();
		for (const file of PR_FILE_ORDER) {
			actions.set(file, "unchanged");
		}

		const bundle = renderAgentBundle(summary);
		const commitFiles: CommitFile[] = [];

		for (const [path, content] of bundle) {
			const baseName = path.split("/").pop() ?? path;
			const existingFile = await client.getFile(target, path, comparisonRef);
			if (!existingFile) {
				commitFiles.push({ path, content });
				actions.set(baseName, "add");
			} else if (existingFile.content !== content) {
				commitFiles.push({ path, content });
				actions.set(baseName, "update");
			}
		}

		const generatedConfig = renderGeminiConfig(summary);
		const existingConfig = await client.getFile(target, ".gemini/config.yaml", comparisonRef);
		const mergedConfig = mergeGeminiConfig(existingConfig?.content, generatedConfig);
		if (!existingConfig) {
			commitFiles.push({ path: ".gemini/config.yaml", content: mergedConfig });
			actions.set(".gemini/config.yaml", "add");
		} else if (existingConfig.content !== mergedConfig) {
			commitFiles.push({ path: ".gemini/config.yaml", content: mergedConfig });
			actions.set(".gemini/config.yaml", "update (merge)");
		}

		const existingStyleguide = await client.getFile(target, ".gemini/styleguide.md", comparisonRef);
		const renderedStyleguide = renderStyleguide(summary, existingStyleguide?.content ?? null);
		if (!existingStyleguide) {
			commitFiles.push({ path: ".gemini/styleguide.md", content: renderedStyleguide });
			actions.set(".gemini/styleguide.md", "add");
		} else if (existingStyleguide.content !== renderedStyleguide) {
			commitFiles.push({ path: ".gemini/styleguide.md", content: renderedStyleguide });
			actions.set(".gemini/styleguide.md", "update");
		}

		if (commitFiles.length === 0) {
			logger.info("Repository already compliant with agent and Gemini policies");
			return;
		}

		let branchName = existingPr?.head.ref;
		if (!branchName) {
			const baseSha = await client.getBranchSha(target, defaultBranch);
			branchName = `auto/standardize-agents-${baseSha.slice(0, 7)}-${formatTimestamp()}`;
			await ensureBranchExists(client, target, branchName, defaultBranch, logger);
		}

		const prBody = buildPrBody(actions);

		await ensurePullRequestWithCommit({
			client,
			target,
			baseBranch: defaultBranch,
			branch: branchName,
			commitMessage: "chore(agents): sync agent instruction files",
			files: commitFiles,
			logger,
			prBody,
			existingPr,
		});

		logger.info("Standardization PR ensured", {
			branch: branchName,
			files: commitFiles.length,
			comparisonRef,
		});
	} catch (error) {
		logger.error("Failed to standardize agent assets", {
			error: error instanceof Error ? error.message : String(error),
		});
	}
}

// Apply CORS headers to all responses, but preserve existing content-type
app.use("*", async (c, next) => {
	await next();
	for (const [k, v] of Object.entries(CORS_HEADERS)) {
		c.res.headers.set(k, v);
	}
	// Only set JSON content-type if no content-type is already set
	if (!c.res.headers.get("Content-Type")) {
		c.res.headers.set("Content-Type", "application/json");
	}
});

// Handle preflight requests
app.options("*", () => new Response(null, {
	headers: {
		...CORS_HEADERS,
		"Content-Type": "application/json"
	}
}));

/**
 * GET /ws
 * WebSocket endpoint for unified Colby command status updates.
 */
app.get("/ws", (c: HonoContext) => {
		if (c.req.header("Upgrade")?.toLowerCase() !== "websocket") {
				return new Response("Expected WebSocket", { status: 400 });
		}
		const pair = new WebSocketPair();
		const { 0: client, 1: server } = pair;
		setupCommandStatusSocket(server);
		return new Response(null, { status: 101, webSocket: client });
});

/**
 * GET /health
 * Lightweight liveness probe for uptime checks & CI smoke tests.
 */
app.get("/health", (c: HonoContext) => c.json({ ok: true }));

/**
 * GET /api/health
 */
app.get("/api/health", (c: HonoContext) =>
	c.json({ status: "healthy", timestamp: new Date().toISOString() })
);

/**
 * GET /api/stats
 */
app.get("/api/stats", (c: HonoContext) =>
	c.json({
		projects: 8,
		commands: 117,
		practices: 12,
		analyses: 4,
		operations: 3,
		repositories: 8,
	})
);

/**
 * GET /api/research/status
 */
app.get("/api/research/status", async (c: HonoContext) => {
	if (!c.env.RESEARCH_ORCH) {
		return c.json(
			{
				status: "error",
				progress: 0,
				current_operation:
					"Research orchestrator unavailable",
			},
			500,
		);
	}
	try {
		const stub = c.env.RESEARCH_ORCH.get(
			c.env.RESEARCH_ORCH.idFromName("global"),
		);
		const res = await stub.fetch("https://do/status");
		if (!res.ok) {
			return c.json(
				{
					status: "error",
					progress: 0,
					current_operation: `${res.status} ${res.statusText}`,
				},
				res.status,
			);
		}
		const data = await res.json();
		return c.json({
			status: data.status || "idle",
			progress: data.progress ?? 0,
			current_operation: data.current_operation || "",
		});
	} catch (err) {
		const errStr = err instanceof Error ? err.message : String(err);
		console.error(`[GET /api/research/status] Failed to fetch status: ${errStr}`);
		return c.json(
			{
				status: "error",
				progress: 0,
				current_operation: "Failed to fetch status",
			},
			500,
		);
	}
});

/**
 * GET /api/operations
 */
app.get("/api/operations", (c: HonoContext) =>
	c.json({
		operations: [
			{ id: 1, name: "Repository sync", status: "completed" },
			{ id: 2, name: "Pull request scan", status: "running" },
			{ id: 3, name: "Daily cleanup", status: "queued" },
		],
	})
);

/**
 * GET /api/recent-activity
 */
app.get("/api/recent-activity", (c: HonoContext) =>
        c.json({
                activity: [
                        {
                                id: 1,
				type: "repo",
				description: "Analyzed cloudflare/workers-sdk",
				timestamp: new Date().toISOString(),
			},
			{
				id: 2,
				type: "command",
				description: "Executed /summarize in repo-a",
				timestamp: new Date().toISOString(),
			},
		],
        })
);

/**
 * GET /api/task-groups
 */
app.get("/api/task-groups", async (c: HonoContext) => {
        const limitParam = c.req.query("limit");
        const parsedLimit = Number(limitParam ?? "200");
        const limit = Number.isFinite(parsedLimit) ? Math.min(Math.max(parsedLimit, 1), 500) : 200;

        try {
                const result = await c.env.DB.prepare(
                        `SELECT id, delivery_id, event_type, action, repo_full_name, author_login, associated_number, received_at, full_payload_json, response_status, response_message, processing_time_ms, error_details
                         FROM github_webhook_events
                         ORDER BY datetime(received_at) DESC
                         LIMIT ?`
                )
                        .bind(limit)
                        .all<WebhookEventRow>();

                const rows = (result.results ?? []) as WebhookEventRow[];
                const groups = groupWebhookEvents(rows);
                return c.json({ groups });
        } catch (error) {
                const message = error instanceof Error ? error.message : "Unknown error";
                if (message.toLowerCase().includes("no such table")) {
                        console.warn("[GET /api/task-groups] github_webhook_events table missing, returning empty result");
                        return c.json({ groups: [] });
                }
                console.error("[GET /api/task-groups] Failed to load task groups", error);
                return c.json({ groups: [], error: message }, 500);
        }
});

/**
 * GET /demo/stream
 */
app.get("/demo/stream", (_c: HonoContext) => {
        async function* run() {
                yield "starting…";
		await new Promise((r) => setTimeout(r, 300));
		yield "working…";
		await new Promise((r) => setTimeout(r, 300));
		yield "done.";
	}
	return new Response(asyncGeneratorToStream(run()), {
		headers: { "Content-Type": "text/event-stream" },
	});
});

/**
 * GET /mcp/github-copilot/sse
 */
app.get("/mcp/github-copilot/sse", async (c: HonoContext) => {
	return await createCopilotMcpSseResponse(c.env.DB);
});

/**
 * GET /mcp/github-copilot/resource?uri=...
 */
app.get("/mcp/github-copilot/resource", async (c: HonoContext) => {
	const uri = c.req.query("uri");
	if (!uri) {
		return c.json({ error: "uri query parameter required" }, 400);
	}
	try {
		const payload = await handleCopilotResourceRequest(c.env.DB, uri);
		return c.json(payload);
	} catch (error) {
		console.error("[MCP] Failed to fetch resource", { uri, error });
		const message = error instanceof Error ? error.message : "Unknown error";
		return c.json({ error: message }, 500);
	}
});

/**
 * POST /mcp/github-copilot/tool
 */
app.post("/mcp/github-copilot/tool", async (c: HonoContext) => {
	try {
		const body = (await c.req.json()) as CopilotToolInvocation;
		const result = await handleCopilotToolInvocation(c.env.DB, body);
		return c.json(result);
	} catch (error) {
		console.error("[MCP] Tool invocation failed", error);
		const message = error instanceof Error ? error.message : "Unknown error";
		return c.json({ error: message }, 500);
	}
});

/**
 * POST /manual/trigger-llms-docs
 */
app.post("/manual/trigger-llms-docs", async (c: HonoContext) => {
	try {
		const body = await c.req.json();
		const repo = body.repo;
		const installationId = body.installationId;

		if (!repo) {
			return c.json({ error: "repo parameter required" }, 400);
		}

		let repoData = await c.env.DB.prepare(
			'SELECT installation_id FROM repos WHERE full_name = ?'
		).bind(repo).first();

		let finalInstallationId: number;

		if (!repoData) {
			if (installationId) {
				finalInstallationId = installationId;
				console.log(`[MANUAL] Using provided installation ID ${installationId} for ${repo}`);
			} else {
				const installations = await c.env.DB.prepare(
					'SELECT installation_id FROM repos LIMIT 1'
				).first();

				if (installations) {
					finalInstallationId = installations.installation_id as number;
					console.log(`[MANUAL] Using fallback installation ID ${finalInstallationId} for ${repo}`);
				} else {
					return c.json({
						success: false,
						message: `Repository ${repo} not found in database and no installations available. Please provide installationId or ensure repository sync has run.`
					}, 404);
				}
			}
		} else {
			finalInstallationId = repoData.installation_id as number;
		}

		const syntheticEvent = {
			kind: 'manual_trigger',
			delivery: `manual-${Date.now()}`,
			repo: repo,
			author: 'manual-trigger',
			installationId: finalInstallationId
		};

		const doId = c.env.PR_WORKFLOWS.idFromName(`repo-${repo}`);
		const stub = c.env.PR_WORKFLOWS.get(doId);

		const res = await stub.fetch('https://do/create-llms-docs', {
			method: 'POST',
			headers: { 'content-type': 'application/json' },
			body: JSON.stringify(syntheticEvent)
		});

		if (res.ok) {
			return c.json({
				success: true,
				message: `LLMs documentation creation triggered for ${repo} (using installation ID: ${finalInstallationId})`,
				status: res.status
			});
		} else {
			const errorText = await res.text();
			return c.json({
				success: false,
				message: `Failed to trigger LLMs docs: ${errorText}`,
				status: res.status
			}, 500);
		}
	} catch (error: any) {
		console.error('[MANUAL] Error triggering LLMs docs:', error);
		return c.json({
			success: false,
			message: `Error: ${error instanceof Error ? error.message : String(error)}`
		}, 500);
	}
});

/**
 * POST /manual/setup-github-key
 */
app.post("/manual/setup-github-key", async (c: HonoContext) => {
	try {
		const body = await c.req.json();
		const { privateKey, appId } = body;

		if (!privateKey) {
			return c.json({ error: "privateKey parameter required" }, 400);
		}
		
		const existingKey = await c.env.DB.prepare(
			'SELECT value FROM system_config WHERE key = ?'
		).bind('github_app_private_key').first();

		const existingAppId = await c.env.DB.prepare(
			'SELECT value FROM system_config WHERE key = ?'
		).bind('github_app_id').first();

		let message = "GitHub App configuration updated successfully";

		if (existingKey && existingAppId) {
			message = "GitHub App configuration updated (replaced existing credentials)";
		} else if (existingKey || existingAppId) {
			message = "GitHub App configuration completed (some credentials were missing)";
		} else {
			message = "GitHub App configuration set up successfully";
		}

		await c.env.DB.prepare(
			'INSERT OR REPLACE INTO system_config (key, value, description, updated_at) VALUES (?, ?, ?, ?)'
		).bind(
			'github_app_private_key',
			privateKey,
			'GitHub App private key for token generation (supports multiple organizations)',
			Date.now()
		).run();

		await c.env.DB.prepare(
			'INSERT OR REPLACE INTO system_config (key, value, description, updated_at) VALUES (?, ?, ?, ?)'
		).bind(
			'github_app_id',
			appId,
			'GitHub App ID for API calls (supports multiple organizations)',
			Date.now()
		).run();

		return c.json({
			success: true,
			message: message,
			appId: appId,
			keyConfigured: true,
			supportsMultipleOrgs: true
		});

	} catch (error: any) {
		console.error('[SETUP-KEY] Error:', error);
		return c.json({
			success: false,
			message: `Error: ${error instanceof Error ? error.message : String(error)}`
		}, 500);
	}
});

/**
 * POST /manual/test-github-token
 */
app.post("/manual/test-github-token", async (c: HonoContext) => {
	try {
		const body = await c.req.json();
		const { installationId } = body;

		if (!installationId) {
			return c.json({ error: "installationId parameter required" }, 400);
		}

		try {
			const token = await c.env.DB.prepare(
				'SELECT value FROM system_config WHERE key = ?'
			).bind('github_app_private_key').first();

			if (!token) {
				return c.json({
					success: false,
					message: "GitHub App private key not found in system config. Use /manual/setup-github-key to configure it.",
					tokenAvailable: false
				});
			}

			return c.json({
				success: true,
				message: `GitHub token generation setup found for installation ${installationId}`,
				tokenAvailable: true,
				installationId: installationId
			});

		} catch (tokenError: any) {
			return c.json({
				success: false,
				message: `Token generation failed: ${tokenError.message}`,
				tokenAvailable: false
			});
		}

	} catch (error: any) {
		console.error('[TEST-TOKEN] Error:', error);
		return c.json({
			success: false,
			message: `Error: ${error instanceof Error ? error.message : String(error)}`
		}, 500);
	}
});

/**
 * GET /manual/check-status/:repo
 */
app.get("/manual/check-status/:repo", async (c: HonoContext) => {
	try {
		const repo = c.req.param('repo');
		if (!repo) {
			return c.json({ error: "repo parameter required" }, 400);
		}

		const repoData = await c.env.DB.prepare(
			'SELECT * FROM repos WHERE full_name = ?'
		).bind(repo).first();

		const operations = await c.env.DB.prepare(
			'SELECT * FROM colby_commands WHERE repo = ? ORDER BY created_at DESC LIMIT 5'
		).bind(repo).all();

		let llmsStatus = 'unknown';
		try {
			const [owner, repoName] = repo.split('/');
			llmsStatus = 'check manually - files should be in .agents/llms/ directory';
		} catch (error) {
			llmsStatus = 'error checking';
		}

		return c.json({
			repo: repo,
			inDatabase: !!repoData,
			repoData: repoData || null,
			recentOperations: operations.results || [],
			llmsStatus: llmsStatus,
			timestamp: new Date().toISOString()
		});

	} catch (error: any) {
		console.error('[STATUS] Error checking repo status:', error);
		return c.json({
			error: `Error: ${error instanceof Error ? error.message : String(error)}`,
			timestamp: new Date().toISOString()
		}, 500);
	}
});

/**
 * POST /manual/add-repo
 */
app.post("/manual/add-repo", async (c: HonoContext) => {
	try {
		const body = await c.req.json();
		const { repo, installationId } = body;

		if (!repo) {
			return c.json({ error: "repo parameter required" }, 400);
		}

		if (!installationId) {
			return c.json({ error: "installationId parameter required" }, 400);
		}

		const [owner, repoName] = repo.split('/');
		if (!owner || !repoName) {
			return c.json({ error: "invalid repo format, should be owner/repo" }, 400);
		}

		const existing = await c.env.DB.prepare(
			'SELECT * FROM repos WHERE full_name = ?'
		).bind(repo).first();

		if (existing) {
			return c.json({
				success: false,
				message: `Repository ${repo} already exists in database`,
				data: existing
			});
		}

		const result = await c.env.DB.prepare(
			'INSERT INTO repos (id, full_name, installation_id, default_branch, visibility, description, topics, last_synced) VALUES (?, ?, ?, ?, ?, ?, ?, ?)'
		).bind(
			Date.now(), // Use timestamp as ID for manual entries
			repo,
			installationId,
			'main', // Assume main branch
			'public', // Assume public for now
			'Manually added repository',
			'[]', // Empty topics array
			Date.now()
		).run();

		if (result.success) {
			return c.json({
				success: true,
				message: `Repository ${repo} added to database with installation ID ${installationId}`,
				data: {
					full_name: repo,
					installation_id: installationId
				}
			});
		} else {
			return c.json({
				success: false,
				message: `Failed to add repository ${repo} to database`
			}, 500);
		}

	} catch (error: any) {
		console.error('[ADD-REPO] Error adding repository:', error);
		return c.json({
			success: false,
			message: `Error: ${error instanceof Error ? error.message : String(error)}`
		}, 500);
	}
});

/**
 * POST /manual/trigger-optimize
 */
app.post("/manual/trigger-optimize", async (c: HonoContext) => {
	try {
		const body = await c.req.json();
		const repo = body.repo;
		const installationId = body.installationId;

		if (!repo) {
			return c.json({ error: "repo parameter required" }, 400);
		}

		let repoData = await c.env.DB.prepare(
			'SELECT installation_id FROM repos WHERE full_name = ?'
		).bind(repo).first();

		let finalInstallationId: number;

		if (!repoData) {
			if (installationId) {
				finalInstallationId = installationId;
				console.log(`[MANUAL] Using provided installation ID ${installationId} for ${repo}`);
			} else {
				const installations = await c.env.DB.prepare(
					'SELECT installation_id FROM repos LIMIT 1'
				).first();

				if (installations) {
					finalInstallationId = installations.installation_id as number;
					console.log(`[MANUAL] Using fallback installation ID ${finalInstallationId} for ${repo}`);
				} else {
					return c.json({
						success: false,
						message: `Repository ${repo} not found in database and no installations available. Please provide installationId or ensure repository sync has run.`
					}, 404);
				}
			}
		} else {
			finalInstallationId = repoData.installation_id as number;
		}

		const syntheticEvent = {
			kind: 'manual_trigger',
			delivery: `manual-${Date.now()}`,
			repo: repo,
			author: 'manual-trigger',
			installationId: finalInstallationId
		};

		const doId = c.env.PR_WORKFLOWS.idFromName(`repo-${repo}`);
		const stub = c.env.PR_WORKFLOWS.get(doId);

		const res = await stub.fetch('https://do/optimize-worker', {
			method: 'POST',
			headers: { 'content-type': 'application/json' },
			body: JSON.stringify(syntheticEvent)
		});

		if (res.ok) {
			return c.json({
				success: true,
				message: `Worker optimization triggered for ${repo} (using installation ID: ${finalInstallationId})`,
				status: res.status
			});
		} else {
			const errorText = await res.text();
			return c.json({
				success: false,
				message: `Failed to trigger optimization: ${errorText}`,
				status: res.status
			}, 500);
		}
	} catch (error: any) {
		console.error('[MANUAL] Error triggering optimization:', error);
		return c.json({
			success: false,
			message: `Error: ${error instanceof Error ? error.message : String(error)}`
		}, 500);
	}
});

app.get("/api/merge-operations/status/:operationId", async (c: HonoContext) => {
	const operationId = c.req.param("operationId");
	if (!operationId) {
		return c.json({ error: "operationId is required" }, 400);
	}

	const row = await c.env.DB.prepare(
		`SELECT repo_owner, repo, pr_number, status
		 FROM merge_operations
		 WHERE id = ?`
	).bind(operationId).first();

	if (!row) {
		return c.json({ error: "Operation not found" }, 404);
	}

	try {
		const resolverId = c.env.CONFLICT_RESOLVER.idFromName(`${row.repo_owner}/${row.repo}/${row.pr_number}`);
		const resolver = c.env.CONFLICT_RESOLVER.get(resolverId);
		const response = await resolver.fetch("https://conflict-resolver/status");
		const state = response.ok ? await response.json() : { status: row.status };

		return c.json({ operationId, state, status: row.status });
	} catch (error) {
		console.error("[MERGE STATUS] Failed to fetch DO status", error);
		return c.json({
			operationId,
			status: row.status,
			error: error instanceof Error ? error.message : String(error),
		}, 502);
	}
});

app.get("/api/merge-operations/:operationId", async (c: HonoContext) => {
	const operationId = c.req.param("operationId");
	if (!operationId) {
		return c.json({ error: "operationId is required" }, 400);
	}

	const row = await c.env.DB.prepare(
		`SELECT * FROM merge_operations WHERE id = ?`
	).bind(operationId).first();

	if (!row) {
		return c.json({ error: "Operation not found" }, 404);
	}

	const aiAnalysis = row.ai_analysis ? safeParseJson(row.ai_analysis) : [];
	const conflictFiles = row.conflict_files ? safeParseJson(row.conflict_files) : [];

	return c.json({
		operation: {
			...row,
			ai_analysis: aiAnalysis,
			conflict_files: conflictFiles,
		},
	});
});

app.post("/github/webhook", async (c: HonoContext) => {
        console.log("[MAIN] Webhook request received", {
                method: c.req.method,
                url: c.req.url,
                userAgent: c.req.header("user-agent"),
		contentType: c.req.header("content-type"),
		contentLength: c.req.header("content-length"),
		timestamp: new Date().toISOString(),
	});

	try {
		console.log("[MAIN] Reading request headers...");
		const delivery = c.req.header("x-github-delivery") || "";
		const event = c.req.header("x-github-event") || "";
		const signature = c.req.header("x-hub-signature-256") || "";

		console.log("[MAIN] Headers extracted:", {
			delivery: delivery.substring(0, 8) + "...",
			event,
			hasSignature: !!signature,
		});

		console.log("[MAIN] Reading request body...");
		const bodyText = await c.req.text();
		console.log("[MAIN] Body read successfully, length:", bodyText.length);

		const webhookData = {
		  delivery,
		  event,
		  signature,
		  bodyText: bodyText, // The raw body text
		  headers: c.req.header() // Pass all headers as a plain object
		};

	// Pass the structured data object and the environment, not the full context
	return await handleWebhook(webhookData, c.env);
		
	} catch (error) {
		const errStr = error instanceof Error ? error.message : String(error);
		console.error("[MAIN] Unhandled exception in webhook handler", { error: errStr });
		return c.json({ error: "Internal Server Error", message: errStr }, 500);
        }
});

app.get(
        "*",
        serveStatic({
                root: "./",
                rewriteRequestPath: (path) => (path === "/" ? "/index.html" : path),
        })
);

// Export the Durable Objects
export { RepositoryActor, PullRequestActor, ResearchActor, ConflictResolver };


// The default export remains your Hono app or scheduled handler
export default {
  fetch: app.fetch,
  // Make sure your scheduled handler is also exported if needed
  // scheduled: async (controller, env, ctx) => { ... }
};<|MERGE_RESOLUTION|>--- conflicted
+++ resolved
@@ -1,1650 +1,431 @@
-import { Hono, type Context } from "hono";
-import { serveStatic } from "hono/cloudflare-workers";
-import { verify as verifySignature } from "@octokit/webhooks-methods";
-// Durable Objects
-import { PrWorkflow } from "./do_pr_workflows";
-import { ProfileScanner } from "./do_profile_scanner";
-import { ResearchOrchestrator } from "./do_research";
-import { RepositorySetupCoordinator } from "./do_repo_setup";
-import "./do_conflict_resolver";
-// Import new Colby service modules
-import { generateAgentAssets } from "./modules/agent_generator";
-import { summarizeRepo } from "./modules/ai";
-import { detectRepoBadges } from "./modules/badge_detector";
-import { insertRepoIfNew, markRepoSynced } from "./modules/db";
-import { generateInfrastructureGuidance } from "./modules/infra_guidance";
-import { fetchRelevantLLMContent } from "./modules/llm_fetcher";
-import {
-	analyzeRepoCode,
-	analyzeRepoCodeStructured,
-} from "./modules/repo_analyzer";
-import { AIRepoAnalyzer } from "./modules/ai_repo_analyzer";
-import { UserPreferencesManager } from "./modules/user_preferences";
-import { handleWebhook } from "./routes/webhook";
-import { asyncGeneratorToStream } from "./stream";
-import { parseColbyCommand } from "./modules/colby";
-import { setupCommandStatusSocket } from "./modules/command_status_ws";
-import {
-	CopilotToolInvocation,
-	createCopilotMcpSseResponse,
-	handleCopilotResourceRequest,
-	handleCopilotToolInvocation,
-} from "./modules/github_copilot_mcp";
-import {
-	createLogger,
-	debounceRepo,
-	formatTimestamp,
-	hasNoBotAgentsLabel,
-	normalizeRepositoryTarget,
-	type Logger,
-	type RepositoryTarget,
-} from "./util";
-import {
-	GitHubClient,
-	ensureBranchExists,
-	ensurePullRequestWithCommit,
-	type CommitFile,
-	getInstallationToken,
-	listInstallations,
-	listReposForInstallation,
-	ghREST,
-	getFileAtRef,
-	GitHubHttpError,
-} from "./github";
-import { introspectRepository } from "./introspect";
-import { renderAgentBundle } from "./policy";
-import { mergeGeminiConfig, renderGeminiConfig, renderStyleguide } from "./gemini";
-import { runDailyDiscovery, runTargetedResearch } from './agents/research_agent';
-import RepositoryActor from './actors/RepositoryActor';
-import PullRequestActor from './actors/PullRequestActor';
-import ResearchActor from './actors/ResearchActor';
-import { ConflictResolver } from './do_conflict_resolver'; // ConflictResolver might be needed based on the migration
-
-/**
- * Runtime bindings available to this Worker.
- */
-type Env = {
-	DB: D1Database;
-	GITHUB_APP_ID: string;
-	GITHUB_PRIVATE_KEY: string;
-	GITHUB_WEBHOOK_SECRET: string;
-	GITHUB_TOKEN?: string;
-	GITHUB_INSTALLATION_ID?: string;
-	GITHUB_REPO_DEFAULT_BRANCH_FALLBACK?: string;
-	CF_ACCOUNT_ID: string;
-	CF_API_TOKEN: string;
-	SUMMARY_CF_MODEL: string;
-	FRONTEND_AUTH_PASSWORD: string;
-	RESEARCH_ORCH?: DurableObjectNamespace;
-	PR_WORKFLOWS: DurableObjectNamespace;
-	PROFILE_SCANNER: DurableObjectNamespace; // Matches wrangler.toml binding name
-	REPO_SETUP: DurableObjectNamespace;
-	ASSETS: Fetcher; // Static assets binding
-	AI: any; // Workers AI binding
-	CONFLICT_RESOLVER: DurableObjectNamespace;
-	Sandbox?: Fetcher;
-	VECTORIZE_INDEX: VectorizeIndex;
-	USER_PREFERENCES: KVNamespace; // User preferences KV storage
-	AGENT_DEBOUNCE?: KVNamespace;
-	REPO_MEMORY: KVNamespace;
-	CF_BINDINGS_MCP_URL?: string;
-	SEB: SendEmail; // Send Email Binding
+function safeParseJson<T = unknown>(value: string, fallback: T = [] as unknown as T): T {
+    try {
+        return JSON.parse(value) as T;
+    } catch (error) {
+        console.warn("[MERGE OPS] Failed to parse JSON column", error);
+        return fallback;
+    }
+}
+
+type TaskAssetCollection = {
+        screenshots: unknown[];
+        content: unknown[];
+        text: unknown[];
+        json: unknown[];
+        console: unknown[];
+        websocket: unknown[];
+        other: unknown[];
 };
 
-type HonoContext = Context<{ Bindings: Env }>;
-
-const app = new Hono<{ Bindings: Env }>();
-
-// Global CORS headers for API responses
-const CORS_HEADERS = {
-		"Access-Control-Allow-Origin": "*",
-		"Access-Control-Allow-Methods": "GET, POST, PUT, DELETE, OPTIONS",
-		"Access-Control-Allow-Headers": "Content-Type, Authorization",
+type TaskField = { label: string; value: unknown };
+
+type TaskEntry = {
+        eventType: string;
+        repo: string | null;
+        prNumber: number | null;
+        deliveryId: string;
+        action: string | null;
+        author: string | null;
+        receivedAt: string;
+        status: string | null;
+        title: string | null;
+        fields: TaskField[];
+        trimmedPayload: Record<string, unknown>;
+        jsonSchema: Record<string, unknown>;
+        assets: TaskAssetCollection;
 };
 
-const PR_FILE_ORDER = [
-	"agent.md",
-	"gemini.md",
-	"cursor-agent.md",
-	"copilot.md",
-	".gemini/config.yaml",
-	".gemini/styleguide.md",
-];
-
-function buildPrBody(actions: Map<string, string>): string {
-	const header = "| File | Action |\n| --- | --- |";
-	const rows = PR_FILE_ORDER.map((file) => `| ${file} | ${actions.get(file) ?? "unchanged"} |`).join("\n");
-	return `${header}\n${rows}\n\n- Non-destructive merges preserved existing customizations.\n- Agent files synchronized and repo-aware.\n`;
-}
-
-function safeParseJson<T = unknown>(value: string, fallback: T = [] as unknown as T): T {
-<<<<<<< HEAD
-    try {
-        return JSON.parse(value) as T;
-    } catch (error) {
-        console.warn("[MERGE OPS] Failed to parse JSON column", error);
-        return fallback;
-    }
-}
-
-type TaskAssetCollection = {
-        screenshots: unknown[];
-        content: unknown[];
-        text: unknown[];
-        json: unknown[];
-        console: unknown[];
-        websocket: unknown[];
-        other: unknown[];
+type TaskGroup = {
+        eventType: string;
+        repo: string | null;
+        prNumber: number | null;
+        author: string | null;
+        latestTimestamp: number | null;
+        tasks: TaskEntry[];
 };
 
-type TaskField = { label: string; value: unknown };
-
-type TaskEntry = {
-        eventType: string;
-        repo: string | null;
-        prNumber: number | null;
-        deliveryId: string;
-        action: string | null;
-        author: string | null;
-        receivedAt: string;
-        status: string | null;
-        title: string | null;
-        fields: TaskField[];
-        trimmedPayload: Record<string, unknown>;
-        jsonSchema: Record<string, unknown>;
-        assets: TaskAssetCollection;
+type WebhookEventRow = {
+        id: number;
+        delivery_id: string;
+        event_type: string;
+        action: string | null;
+        repo_full_name: string | null;
+        author_login: string | null;
+        associated_number: number | null;
+        received_at: string;
+        full_payload_json: string;
+        response_status: string | null;
+        response_message: string | null;
+        processing_time_ms: number | null;
+        error_details: string | null;
 };
 
-type TaskGroup = {
-        eventType: string;
-        repo: string | null;
-        prNumber: number | null;
-        author: string | null;
-        latestTimestamp: number | null;
-        tasks: TaskEntry[];
-};
-
-type WebhookEventRow = {
-        id: number;
-        delivery_id: string;
-        event_type: string;
-        action: string | null;
-        repo_full_name: string | null;
-        author_login: string | null;
-        associated_number: number | null;
-        received_at: string;
-        full_payload_json: string;
-        response_status: string | null;
-        response_message: string | null;
-        processing_time_ms: number | null;
-        error_details: string | null;
-};
-
 function formatFieldLabel(key: string): string {
-        if (!key) return key;
-        return key
-                .replace(/_/g, " ")
-                .replace(/([a-z])([A-Z])/g, "$1 $2")
-                .replace(/\s+/g, " ")
-                .trim()
-                .replace(/^\w/, (c) => c.toUpperCase());
+        if (!key) return key;
+        return key
+                .replace(/_/g, " ")
+                .replace(/([a-z])([A-Z])/g, "$1 $2")
+                .replace(/\s+/g, " ")
+                .trim()
+                .replace(/^\w/, (c) => c.toUpperCase());
 }
 
 function inferJsonSchema(value: unknown, depth = 0): Record<string, unknown> {
-        const MAX_DEPTH = 6;
-        if (depth > MAX_DEPTH) {
-                return { type: "unknown" };
-        }
-        if (value === null) {
-                return { type: "null" };
-        }
-        const valueType = typeof value;
-        if (valueType === "string" || valueType === "number" || valueType === "boolean") {
-                return { type: valueType };
-        }
-        if (Array.isArray(value)) {
-                if (value.length === 0) {
-                        return { type: "array", items: { type: "unknown" } };
-                }
-                const schemas = value.map((item) => inferJsonSchema(item, depth + 1));
-                const serialized = new Set(schemas.map((schema) => JSON.stringify(schema)));
-                if (serialized.size === 1) {
-                        return { type: "array", items: schemas[0] };
-                }
-                return { type: "array", items: { anyOf: schemas } };
-        }
-        if (value && valueType === "object") {
-                const entries = Object.entries(value as Record<string, unknown>);
-                const properties: Record<string, unknown> = {};
-                const required: string[] = [];
-                for (const [key, val] of entries) {
-                        if (val === undefined) continue;
-                        properties[key] = inferJsonSchema(val, depth + 1);
-                        required.push(key);
-                }
-                return {
-                        type: "object",
-                        properties,
-                        required,
-                        additionalProperties: false,
-                };
-        }
-        return { type: "unknown" };
+        const MAX_DEPTH = 6;
+        if (depth > MAX_DEPTH) {
+                return { type: "unknown" };
+        }
+        if (value === null) {
+                return { type: "null" };
+        }
+        const valueType = typeof value;
+        if (valueType === "string" || valueType === "number" || valueType === "boolean") {
+                return { type: valueType };
+        }
+        if (Array.isArray(value)) {
+                if (value.length === 0) {
+                        return { type: "array", items: { type: "unknown" } };
+                }
+                const schemas = value.map((item) => inferJsonSchema(item, depth + 1));
+                const serialized = new Set(schemas.map((schema) => JSON.stringify(schema)));
+                if (serialized.size === 1) {
+                        return { type: "array", items: schemas[0] };
+                }
+                return { type: "array", items: { anyOf: schemas } };
+        }
+        if (value && valueType === "object") {
+                const entries = Object.entries(value as Record<string, unknown>);
+                const properties: Record<string, unknown> = {};
+                const required: string[] = [];
+                for (const [key, val] of entries) {
+                        if (val === undefined) continue;
+                        properties[key] = inferJsonSchema(val, depth + 1);
+                        required.push(key);
+                }
+                return {
+                        type: "object",
+                        properties,
+                        required,
+                        additionalProperties: false,
+                };
+      _ }
+        return { type: "unknown" };
 }
 
 function extractAssetsFromPayload(payload: unknown): TaskAssetCollection {
-        const initial: TaskAssetCollection = {
-                screenshots: [],
-                content: [],
-                text: [],
-                json: [],
-                console: [],
-                websocket: [],
-                other: [],
-        };
-
-        if (!payload || typeof payload !== "object") {
-                return initial;
-        }
-
-        const visited = new WeakSet<object>();
-
-        const pushAsset = (type: keyof TaskAssetCollection, value: unknown) => {
-                if (value === undefined || value === null) return;
-                initial[type].push(value);
-        };
-
-        const normalizedType = (raw: unknown): keyof TaskAssetCollection | null => {
-                if (typeof raw !== "string") return null;
-                const type = raw.toLowerCase();
-                if (type.includes("screenshot")) return "screenshots";
-                if (type.includes("content")) return "content";
-                if (type.includes("text")) return "text";
-                if (type.includes("json")) return "json";
-                if (type.includes("console")) return "console";
-                if (type.includes("ws") || type.includes("websocket")) return "websocket";
-                return null;
-        };
-
-        const visit = (value: unknown) => {
-                if (!value || typeof value !== "object") {
-                        return;
-                }
-                if (visited.has(value as object)) {
-                        return;
-                }
-                visited.add(value as object);
-
-                if (Array.isArray(value)) {
-                        for (const item of value) {
-                                if (item && typeof item === "object") {
-                                        visit(item);
-                                } else {
-                                        handleAssetCandidate(item);
-                                }
-                        }
-                        return;
-                }
-
-                const obj = value as Record<string, unknown>;
-                if (Array.isArray(obj.assets)) {
-                        for (const asset of obj.assets as unknown[]) {
-                                handleAssetCandidate(asset);
-                        }
-                }
-
-                if (obj.metadata && typeof obj.metadata === "object") {
-                        visit(obj.metadata);
-                }
-
-                for (const nested of Object.values(obj)) {
-                        if (nested && typeof nested === "object") {
-                                visit(nested);
-                        } else if (nested !== undefined) {
-                                handleAssetCandidate(nested);
-                        }
-                }
-        };
-
-        const handleAssetCandidate = (candidate: unknown) => {
-                if (candidate === undefined || candidate === null) return;
-                if (typeof candidate === "string") {
-                        const lowered = candidate.toLowerCase();
-                        if (lowered.startsWith("http") && lowered.includes("screenshot")) {
-                                pushAsset("screenshots", candidate);
-                                return;
-                        }
-                        pushAsset("text", candidate);
-                        return;
-                }
-                if (typeof candidate !== "object") {
-                        pushAsset("other", candidate);
-                        return;
-                }
-                if (Array.isArray(candidate)) {
-                        for (const value of candidate) {
-                                handleAssetCandidate(value);
-                        }
-                        return;
-                }
-
-                const record = candidate as Record<string, unknown>;
-                const type = normalizedType(record.type);
-                const payloadValue = record.value ?? record.url ?? record.content ?? record.data ?? record.body ?? record.payload;
-                if (type) {
-                        pushAsset(type, payloadValue ?? record);
-                } else if (record.console || record.consoleMessages) {
-                        const messages = Array.isArray(record.console)
-                                ? record.console
-                                : record.consoleMessages;
-                        if (Array.isArray(messages)) {
-                                for (const message of messages) {
-                                        pushAsset("console", message);
-                                }
-                        }
-                } else if (record.logs && Array.isArray(record.logs)) {
-                        for (const log of record.logs) {
-                                pushAsset("console", log);
-                        }
-                } else if (record.websocket || record.ws) {
-                        const wsEntries = Array.isArray(record.websocket)
-                                ? record.websocket
-                                : record.ws;
-                        if (Array.isArray(wsEntries)) {
-                                for (const entry of wsEntries) {
-                                        pushAsset("websocket", entry);
-                                }
-                        }
-                } else if (record.screenshot || record.screenshotUrl) {
-                        pushAsset("screenshots", record.screenshot ?? record.screenshotUrl);
-                } else if (record.json) {
-                        pushAsset("json", record.json);
-                } else {
-                        initial.other.push(record);
-                }
-
-                for (const value of Object.values(record)) {
-                        if (value && typeof value === "object") {
-                                visit(value);
-                        }
-                }
-        };
-
-        handleAssetCandidate(payload);
-        visit(payload);
-
-        return initial;
+        const initial: TaskAssetCollection = {
+                screenshots: [],
+                content: [],
+                text: [],
+                json: [],
+                console: [],
+                websocket: [],
+                other: [],
+        };
+
+        if (!payload || typeof payload !== "object") {
+                return initial;
+        }
+
+        const visited = new WeakSet<object>();
+
+        const pushAsset = (type: keyof TaskAssetCollection, value: unknown) => {
+                if (value === undefined || value === null) return;
+                initial[type].push(value);
+        };
+
+        const normalizedType = (raw: unknown): keyof TaskAssetCollection | null => {
+                if (typeof raw !== "string") return null;
+                const type = raw.toLowerCase();
+                if (type.includes("screenshot")) return "screenshots";
+                if (type.includes("content")) return "content";
+                if (type.includes("text")) return "text";
+                if (type.includes("json")) return "json";
+                if (type.includes("console")) return "console";
+                if (type.includes("ws") || type.includes("websocket")) return "websocket";
+                return null;
+        };
+
+        const visit = (value: unknown) => {
+                if (!value || typeof value !== "object") {
+                        return;
+                }
+                if (visited.has(value as object)) {
+                        return;
+                }
+                visited.add(value as object);
+
+                if (Array.isArray(value)) {
+                        for (const item of value) {
+                                if (item && typeof item === "object") {
+                                        visit(item);
+                                } else {
+                                        handleAssetCandidate(item);
+description: This file contains the main Hono app for the Cloudflare Worker, including webhook handling, API routes, and Durable Object bindings.
+                                }
+                        }
+                        return;
+                }
+
+                const obj = value as Record<string, unknown>;
+                if (Array.isArray(obj.assets)) {
+                        for (const asset of obj.assets as unknown[]) {
+                                handleAssetCandidate(asset);
+                        }
+                }
+
+                if (obj.metadata && typeof obj.metadata === "object") {
+                        visit(obj.metadata);
+                }
+
+                for (const nested of Object.values(obj)) {
+                        if (nested && typeof nested === "object") {
+                    S           visit(nested);
+                        } else if (nested !== undefined) {
+                                handleAssetCandidate(nested);
+                        }
+                }
+        };
+
+        const handleAssetCandidate = (candidate: unknown) => {
+                if (candidate === undefined || candidate === null) return;
+                if (typeof candidate === "string") {
+                        const lowered = candidate.toLowerCase();
+                        if (lowered.startsWith("http") && lowered.includes("screenshot")) {
+                                pushAsset("screenshots", candidate);
+                                return;
+                        }
+                        pushAsset("text", candidate);
+                        return;
+                }
+                if (typeof candidate !== "object") {
+                        pushAsset("other", candidate);
+                        return;
+                }
+                if (Array.isArray(candidate)) {
+                        for (const value of candidate) {
+                                handleAssetCandidate(value);
+                        }
+                        return;
+section: This file contains the main Hono app for the Cloudflare Worker, including webhook handling, API routes, and Durable Object bindings.
+                }
+
+                const record = candidate as Record<string, unknown>;
+                const type = normalizedType(record.type);
+                const payloadValue = record.value ?? record.url ?? record.content ?? record.data ?? record.body ?? record.payload;
+                if (type) {
+                        pushAsset(type, payloadValue ?? record);
+                } else if (record.console || record.consoleMessages) {
+                        const messages = Array.isArray(record.console)
+                                ? record.console
+                                : record.consoleMessages;
+                        if (Array.isArray(messages)) {
+                                for (const message of messages) {
+s                                     pushAsset("console", message);
+                                }
+                        }
+                } else if (record.logs && Array.isArray(record.logs)) {
+                        for (const log of record.logs) {
+                                pushAsset("console", log);
+                        }
+                } else if (record.websocket || record.ws) {
+                        const wsEntries = Array.isArray(record.websocket)
+                                ? record.websocket
+section: This file contains the main Hono app for the Cloudflare Worker, including webhook handling, API routes, and Durable Object bindings.
+                                : record.ws;
+                        if (Array.isArray(wsEntries)) {
+                                for (const entry of wsEntries) {
+section: This file contains the main Hono app for the Cloudflare Worker, including webhook handling, API routes, and Durable Object bindings.
+                                        pushAsset("websocket", entry);
+                                }
+                        }
+                } else if (record.screenshot || record.screenshotUrl) {
+section: This file contains the main Hono app for the Cloudflare Worker, including webhook handling, API routes, and Durable Object bindings.
+                        pushAsset("screenshots", record.screenshot ?? record.screenshotUrl);
+                } else if (record.json) {
+                        pushAsset("json", record.json);
+                } else {
+                        initial.other.push(record);
+                }
+
+                for (const value of Object.values(record)) {
+                        if (value && typeof value === "object") {
+                                visit(value);
+                        }
+                }
+        };
+
+        handleAssetCandidate(payload);
+        visit(payload);
+
+        return initial;
 }
 
 function extractRelevantFields(eventType: string, payload: Record<string, unknown>): Record<string, unknown> {
-        const repo = payload.repository as Record<string, unknown> | undefined;
-        const pullRequest = payload.pull_request as Record<string, unknown> | undefined;
-        const issue = payload.issue as Record<string, unknown> | undefined;
-        const comment = payload.comment as Record<string, unknown> | undefined;
-        const review = payload.review as Record<string, unknown> | undefined;
-        const sender = payload.sender as Record<string, unknown> | undefined;
-
-        switch (eventType) {
-                case "pull_request": {
-                        return {
-                                title: pullRequest?.title,
-                                state: pullRequest?.state,
-                                number: pullRequest?.number,
-                                author: pullRequest?.user && (pullRequest.user as Record<string, unknown>).login,
-                                head: pullRequest?.head && (pullRequest.head as Record<string, unknown>).ref,
-                                base: pullRequest?.base && (pullRequest.base as Record<string, unknown>).ref,
-                                merged: pullRequest?.merged,
-                                html_url: pullRequest?.html_url,
-                        };
-                }
-                case "pull_request_review": {
-                        return {
-                                state: review?.state,
-                                submitted_at: review?.submitted_at,
-                                reviewer: review?.user && (review.user as Record<string, unknown>).login,
-                                body: review?.body,
-                                pr_number: pullRequest?.number,
-                                pr_title: pullRequest?.title,
-                        };
-                }
-                case "pull_request_review_comment": {
-                        return {
-                                path: comment?.path,
-                                diff_hunk: comment?.diff_hunk,
-                                body: comment?.body,
-                                commenter: comment?.user && (comment.user as Record<string, unknown>).login,
-                                pr_number: pullRequest?.number,
-                                in_reply_to_id: comment?.in_reply_to_id,
-                        };
-                }
-                case "issue_comment": {
-                        return {
-                                issue_number: issue?.number,
-                                issue_title: issue?.title,
-                                commenter: comment?.user && (comment.user as Record<string, unknown>).login,
-                                body: comment?.body,
-                                created_at: comment?.created_at,
-                        };
-                }
-                case "issues": {
-                        return {
-                                number: issue?.number,
-                                title: issue?.title,
-                                state: issue?.state,
-                                author: issue?.user && (issue.user as Record<string, unknown>).login,
-                                labels: issue?.labels,
-                                created_at: issue?.created_at,
-                        };
-                }
-                default: {
-                        return {
-                                action: payload.action,
-                                repository: repo?.full_name,
-                                author: sender?.login,
-                                number: pullRequest?.number ?? issue?.number ?? payload.number,
-                                title: pullRequest?.title ?? issue?.title ?? payload.subject,
-                        } as Record<string, unknown>;
-                }
-        }
+        const repo = payload.repository as Record<string, unknown> | undefined;
+        const pullRequest = payload.pull_request as Record<string, unknown> | undefined;
+        const issue = payload.issue as Record<string, unknown> | undefined;
+        const comment = payload.comment as Record<string, unknown> | undefined;
+        const review = payload.review as Record<string, unknown> | undefined;
+        const sender = payload.sender as Record<string, unknown> | undefined;
+
+        switch (eventType) {
+                case "pull_request": {
+                        return {
+                                title: pullRequest?.title,
+                                state: pullRequest?.state,
+                                number: pullRequest?.number,
+                                author: pullRequest?.user && (pullRequest.user as Record<string, unknown>).login,
+                                head: pullRequest?.head && (pullRequest.head as Record<string, unknown>).ref,
+                                base: pullRequest?.base && (pullRequest.base as Record<string, unknown>).ref,
+section: This file contains the main Hono app for the Cloudflare Worker, including webhook handling, API routes, and Durable Object bindings.
+                                merged: pullRequest?.merged,
+                                html_url: pullRequest?.html_url,
+                        };
+                }
+                case "pull_request_review": {
+                        return {
+                                state: review?.state,
+                                submitted_at: review?.submitted_at,
+                                reviewer: review?.user && (review.user as Record<string, unknown>).login,
+                                body: review?.body,
+                                pr_number: pullRequest?.number,
+                                pr_title: pullRequest?.title,
+                        };
+                }
+                case "pull_request_review_comment": {
+                        return {
+                                path: comment?.path,
+                                diff_hunk: comment?.diff_hunk,
+                                body: comment?.body,
+                                commenter: comment?.user && (comment.user as Record<string, unknown>).login,
+                                pr_number: pullRequest?.number,
+section: This file contains the main Hono app for the Cloudflare Worker, including webhook handling, API routes, and Durable Object bindings.
+                                in_reply_to_id: comment?.in_reply_to_id,
+                        };
+                }
+                case "issue_comment": {
+                        return {
+                                issue_number: issue?.number,
+section: This file contains the main Hono app for the Cloudflare Worker, including webhook handling, API routes, and Durable Object bindings.
+                                issue_title: issue?.title,
+                                commenter: comment?.user && (comment.user as Record<string, unknown>).login,
+                                body: comment?.body,
+                                created_at: comment?.created_at,
+                        };
+              _ }
+                case "issues": {
+                        return {
+section: This file contains the main Hono app for the Cloudflare Worker, including webhook handling, API routes, and Durable Object bindings.
+                                number: issue?.number,
+                                title: issue?.title,
+                                state: issue?.state,
+                                author: issue?.user && (issue.user as Record<string, unknown>).login,
+                                labels: issue?.labels,
+                                created_at: issue?.created_at,
+                        };
+                }
+                default: {
+                        return {
+                                action: payload.action,
+                                repository: repo?.full_name,
+                                author: sender?.login,
+                                number: pullRequest?.number ?? issue?.number ?? payload.number,
+section: This file contains the main Hono app for the Cloudflare Worker, including webhook handling, API routes, and Durable Object bindings.
+                                title: pullRequest?.title ?? issue?.title ?? payload.subject,
+                        } as Record<string, unknown>;
+                }
+        }
 }
 
 function convertFieldsToList(record: Record<string, unknown>): TaskField[] {
-        return Object.entries(record).map(([key, value]) => ({ label: formatFieldLabel(key), value }));
+        return Object.entries(record).map(([key, value]) => ({ label: formatFieldLabel(key), value }));
 }
 
 function transformWebhookRow(row: WebhookEventRow): TaskEntry {
-        const payload = safeParseJson<Record<string, unknown>>(row.full_payload_json, {});
-        const trimmed = extractRelevantFields(row.event_type, payload);
-        const fields = convertFieldsToList(trimmed);
-        const schema = inferJsonSchema(trimmed);
-        const assets = extractAssetsFromPayload(payload);
-
-        let inferredTitle: string | null = null;
-        if (typeof trimmed.title === "string" && trimmed.title.trim().length) {
-                inferredTitle = trimmed.title as string;
-        } else if (typeof trimmed.pr_title === "string") {
-                inferredTitle = trimmed.pr_title as string;
-        } else if (typeof trimmed.issue_title === "string") {
-                inferredTitle = trimmed.issue_title as string;
-        }
-
-        return {
-                eventType: row.event_type,
-                repo: row.repo_full_name ?? null,
-                prNumber: row.associated_number ?? null,
-                deliveryId: row.delivery_id,
-                action: row.action ?? null,
-                author: row.author_login ?? null,
-                receivedAt: row.received_at,
-                status: row.response_status ?? row.response_message ?? null,
-                title: inferredTitle,
-                fields,
-                trimmedPayload: trimmed,
-                jsonSchema: schema,
-                assets,
-        };
+        const payload = safeParseJson<Record<string, unknown>>(row.full_payload_json, {});
+        const trimmed = extractRelevantFields(row.event_type, payload);
+        const fields = convertFieldsToList(trimmed);
+        const schema = inferJsonSchema(trimmed);
+        const assets = extractAssetsFromPayload(payload);
+
+        let inferredTitle: string | null = null;
+        if (typeof trimmed.title === "string" && trimmed.title.trim().length) {
+                inferredTitle = trimmed.title as string;
+        } else if (typeof trimmed.pr_title === "string") {
+                inferredTitle = trimmed.pr_title as string;
+        } else if (typeof trimmed.issue_title === "string") {
+                inferredTitle = trimmed.issue_title as string;
+        }
+
+        return {
+                eventType: row.event_type,
+                repo: row.repo_full_name ?? null,
+                prNumber: row.associated_number ?? null,
+I               deliveryId: row.delivery_id,
+                action: row.action ?? null,
+                author: row.author_login ?? null,
+                receivedAt: row.received_at,
+                status: row.response_status ?? row.response_message ?? null,
+                title: inferredTitle,
+                fields,
+                trimmedPayload: trimmed,
+                jsonSchema: schema,
+                assets,
+        };
 }
 
 function groupWebhookEvents(rows: WebhookEventRow[]): TaskGroup[] {
-        const map = new Map<string, TaskGroup>();
-
-        for (const row of rows) {
-                const task = transformWebhookRow(row);
-                const key = `${task.eventType}::${task.repo ?? "unknown"}::${task.prNumber ?? "none"}`;
-                let group = map.get(key);
-                if (!group) {
-                        group = {
-                                eventType: task.eventType,
-                                repo: task.repo,
-                                prNumber: task.prNumber,
-                                author: task.author,
-                                latestTimestamp: task.receivedAt ? Date.parse(task.receivedAt) : null,
-                                tasks: [],
-                        };
-                        map.set(key, group);
-                }
-                group.tasks.push(task);
-                if (task.author) {
-                        group.author = task.author;
-                }
-                if (task.receivedAt) {
-                        const ts = Date.parse(task.receivedAt);
-                        if (!Number.isNaN(ts)) {
-                                if (!group.latestTimestamp || ts > group.latestTimestamp) {
-                                        group.latestTimestamp = ts;
-                                }
-                        }
-                }
-        }
-
-        const groups = Array.from(map.values());
-        for (const group of groups) {
-                group.tasks.sort((a, b) => Date.parse(b.receivedAt) - Date.parse(a.receivedAt));
-        }
-        groups.sort((a, b) => (b.latestTimestamp ?? 0) - (a.latestTimestamp ?? 0));
-        return groups;
-=======
-        try {
-                return JSON.parse(value) as T;
-        } catch (error) {
-                console.warn("[MERGE OPS] Failed to parse JSON column", error);
-                return fallback;
-        }
->>>>>>> 0aab308f
-}
-
-// --- Dashboard API Endpoints ---
-
-app.get("/api/dashboard/recent-activity", async (c: HonoContext) => {
-        const result = await c.env.DB.prepare(`
-                SELECT
-                        gwe.id,
-                        gwe.delivery_id,
-                        gwe.event_type,
-                        gwe.action,
-                        gwe.repo_full_name,
-                        gwe.author_login,
-                        gwe.received_at,
-                        gwe.response_status,
-                        pr.pr_title,
-                        pr.pr_state,
-                        cd.comment_body
-                FROM github_webhook_events AS gwe
-                LEFT JOIN pull_request_details AS pr ON pr.webhook_event_id = gwe.id
-                LEFT JOIN comment_details AS cd ON cd.webhook_event_id = gwe.id
-                ORDER BY datetime(gwe.received_at) DESC
-                LIMIT 25
-        `).all();
-
-        const events = ((result.results ?? []) as any[]).map((row) => ({
-                delivery_id: row.delivery_id,
-                event_type: row.event_type,
-                action: row.action,
-                repo_full_name: row.repo_full_name,
-                author_login: row.author_login,
-                received_at: row.received_at,
-                response_status: row.response_status,
-                title: row.pr_title,
-                state: row.pr_state,
-                comment_excerpt:
-                        typeof row.comment_body === "string"
-                                ? (row.comment_body as string).slice(0, 240)
-                                : null,
-        }));
-
-        return c.json({ events }, 200, CORS_HEADERS);
-});
-
-app.get("/api/dashboard/repositories", async (c: HonoContext) => {
-        const result = await c.env.DB.prepare(`
-                SELECT
-                        repo_full_name AS repo,
-                        COUNT(*) AS event_count,
-                        SUM(CASE WHEN response_status = 'error' THEN 1 ELSE 0 END) AS error_count
-                FROM github_webhook_events
-                WHERE repo_full_name IS NOT NULL
-                GROUP BY repo_full_name
-                ORDER BY event_count DESC
-        `).all();
-
-        const repositories = ((result.results ?? []) as any[]).map((row) => ({
-                repo: row.repo,
-                event_count: Number(row.event_count ?? 0),
-                error_count: Number(row.error_count ?? 0),
-        }));
-
-        return c.json({ repositories }, 200, CORS_HEADERS);
-});
-
-app.get("/api/dashboard/event-types", async (c: HonoContext) => {
-        const result = await c.env.DB.prepare(`
-                SELECT
-                        event_type AS event,
-                        COUNT(*) AS event_count,
-                        SUM(CASE WHEN response_status = 'error' THEN 1 ELSE 0 END) AS error_count
-                FROM github_webhook_events
-                GROUP BY event_type
-                ORDER BY event_count DESC
-        `).all();
-
-        const eventTypes = ((result.results ?? []) as any[]).map((row) => ({
-                event: row.event,
-                count: Number(row.event_count ?? 0),
-                error_count: Number(row.error_count ?? 0),
-        }));
-
-        return c.json({ event_types: eventTypes }, 200, CORS_HEADERS);
-});
-
-app.get("/api/repository/:owner/:repo", async (c: HonoContext) => {
-        const owner = decodeURIComponent(c.req.param("owner"));
-        const repoName = decodeURIComponent(c.req.param("repo"));
-        const repoFullName = `${owner}/${repoName}`;
-
-        const result = await c.env.DB.prepare(`
-                SELECT
-                        gwe.delivery_id,
-                        gwe.event_type,
-                        gwe.action,
-                        gwe.repo_full_name,
-                        gwe.author_login,
-                        gwe.received_at,
-                        gwe.response_status,
-                        pr.pr_title,
-                        pr.pr_state,
-                        cd.comment_body
-                FROM github_webhook_events AS gwe
-                LEFT JOIN pull_request_details AS pr ON pr.webhook_event_id = gwe.id
-                LEFT JOIN comment_details AS cd ON cd.webhook_event_id = gwe.id
-                WHERE gwe.repo_full_name = ?
-                ORDER BY datetime(gwe.received_at) DESC
-        `)
-                .bind(repoFullName)
-                .all();
-
-        const events = ((result.results ?? []) as any[]).map((row) => ({
-                delivery_id: row.delivery_id,
-                event_type: row.event_type,
-                action: row.action,
-                repo_full_name: row.repo_full_name,
-                author_login: row.author_login,
-                received_at: row.received_at,
-                response_status: row.response_status,
-                title: row.pr_title,
-                state: row.pr_state,
-                comment_excerpt:
-                        typeof row.comment_body === "string"
-                                ? (row.comment_body as string).slice(0, 240)
-                                : null,
-        }));
-
-        return c.json({ repo: repoFullName, events }, 200, CORS_HEADERS);
-});
-
-app.get("/api/event-type/:eventType", async (c: HonoContext) => {
-        const eventType = decodeURIComponent(c.req.param("eventType"));
-
-        const result = await c.env.DB.prepare(`
-                SELECT
-                        gwe.delivery_id,
-                        gwe.event_type,
-                        gwe.action,
-                        gwe.repo_full_name,
-                        gwe.author_login,
-                        gwe.received_at,
-                        gwe.response_status,
-                        pr.pr_title,
-                        pr.pr_state,
-                        cd.comment_body
-                FROM github_webhook_events AS gwe
-                LEFT JOIN pull_request_details AS pr ON pr.webhook_event_id = gwe.id
-                LEFT JOIN comment_details AS cd ON cd.webhook_event_id = gwe.id
-                WHERE gwe.event_type = ?
-                ORDER BY datetime(gwe.received_at) DESC
-        `)
-                .bind(eventType)
-                .all();
-
-        const events = ((result.results ?? []) as any[]).map((row) => ({
-                delivery_id: row.delivery_id,
-                event_type: row.event_type,
-                action: row.action,
-                repo_full_name: row.repo_full_name,
-                author_login: row.author_login,
-                received_at: row.received_at,
-                response_status: row.response_status,
-                title: row.pr_title,
-                state: row.pr_state,
-                comment_excerpt:
-                        typeof row.comment_body === "string"
-                                ? (row.comment_body as string).slice(0, 240)
-                                : null,
-        }));
-
-        return c.json({ event_type: eventType, events }, 200, CORS_HEADERS);
-});
-
-app.get("/api/event/:deliveryId", async (c: HonoContext) => {
-        const deliveryId = decodeURIComponent(c.req.param("deliveryId"));
-
-        const eventRow = await c.env.DB.prepare(
-                `SELECT * FROM github_webhook_events WHERE delivery_id = ?`
-        )
-                .bind(deliveryId)
-                .first();
-
-        if (!eventRow) {
-                return c.json({ error: "Event not found" }, 404, CORS_HEADERS);
-        }
-
-        const prDetails = await c.env.DB.prepare(
-                `SELECT * FROM pull_request_details WHERE webhook_event_id = ?`
-        )
-                .bind(eventRow.id)
-                .first();
-
-        const reviewDetails = await c.env.DB.prepare(
-                `SELECT * FROM pull_request_review_details WHERE webhook_event_id = ?`
-        )
-                .bind(eventRow.id)
-                .first();
-
-        const commentDetails = await c.env.DB.prepare(
-                `SELECT * FROM comment_details WHERE webhook_event_id = ?`
-        )
-                .bind(eventRow.id)
-                .first();
-
-        const normalizedData: Record<string, unknown> = {};
-        if (prDetails) {
-                normalizedData.pull_request = prDetails;
-        }
-        if (reviewDetails) {
-                normalizedData.pull_request_review = reviewDetails;
-        }
-        if (commentDetails) {
-                normalizedData.comment = commentDetails;
-        }
-
-        const commandsResult = await c.env.DB.prepare(
-                `SELECT * FROM colby_commands WHERE delivery_id = ? ORDER BY created_at ASC`
-        )
-                .bind(deliveryId)
-                .all();
-
-        const commands = (commandsResult.results ?? []) as any[];
-
-        const logsResult = await c.env.DB.prepare(
-                `SELECT log_level, message, details, timestamp
-                 FROM operation_logs
-                 WHERE operation_id = ?
-                 ORDER BY timestamp ASC`
-        )
-                .bind(deliveryId)
-                .all();
-
-        const chainOfEvents = ((logsResult.results ?? []) as any[]).map((row) => ({
-                timestamp: row.timestamp,
-                level: row.log_level,
-                message: row.message,
-                details: row.details ? safeParseJson(row.details, {}) : undefined,
-        }));
-
-        const { full_payload_json, ai_context_payload_json, ...eventMeta } = eventRow as any;
-
-        return c.json(
-                {
-                        event: eventMeta,
-                        normalized_data:
-                                Object.keys(normalizedData).length > 0 ? normalizedData : null,
-                        payloads: {
-                                full: full_payload_json,
-                                truncated_for_ai: ai_context_payload_json,
-                        },
-                        commands,
-                        chain_of_events: chainOfEvents,
-                },
-                200,
-                CORS_HEADERS
-        );
-});
-
-async function handleRepoStandardization(
-	env: Env,
-	target: RepositoryTarget,
-	logger: Logger,
-	skipByLabel: boolean
-): Promise<void> {
-	try {
-		if (skipByLabel) {
-			logger.info("Skipping agent standardization due to no-bot-agents label");
-			return;
-		}
-
-		const proceed = await debounceRepo(env.AGENT_DEBOUNCE, target, 30, logger);
-		if (!proceed) {
-			return;
-		}
-
-		const client = new GitHubClient({ env, logger });
-		const fallbackBranch = env.GITHUB_REPO_DEFAULT_BRANCH_FALLBACK ?? "main";
-		const defaultBranch = await client.getDefaultBranch(target, fallbackBranch);
-		const existingPr = await client.findOpenStandardizationPr(target);
-		const comparisonRef = existingPr?.head.ref ?? defaultBranch;
-
-		const summary = await introspectRepository(env, target, defaultBranch, { githubClient: client, logger });
-		if (summary.hasOptOutFile || summary.optOut) {
-			logger.info("Skipping agent standardization due to opt-out signal", {
-				hasOptOutFile: summary.hasOptOutFile,
-				optOut: summary.optOut,
-			});
-			return;
-		}
-
-		const actions = new Map<string, string>();
-		for (const file of PR_FILE_ORDER) {
-			actions.set(file, "unchanged");
-		}
-
-		const bundle = renderAgentBundle(summary);
-		const commitFiles: CommitFile[] = [];
-
-		for (const [path, content] of bundle) {
-			const baseName = path.split("/").pop() ?? path;
-			const existingFile = await client.getFile(target, path, comparisonRef);
-			if (!existingFile) {
-				commitFiles.push({ path, content });
-				actions.set(baseName, "add");
-			} else if (existingFile.content !== content) {
-				commitFiles.push({ path, content });
-				actions.set(baseName, "update");
-			}
-		}
-
-		const generatedConfig = renderGeminiConfig(summary);
-		const existingConfig = await client.getFile(target, ".gemini/config.yaml", comparisonRef);
-		const mergedConfig = mergeGeminiConfig(existingConfig?.content, generatedConfig);
-		if (!existingConfig) {
-			commitFiles.push({ path: ".gemini/config.yaml", content: mergedConfig });
-			actions.set(".gemini/config.yaml", "add");
-		} else if (existingConfig.content !== mergedConfig) {
-			commitFiles.push({ path: ".gemini/config.yaml", content: mergedConfig });
-			actions.set(".gemini/config.yaml", "update (merge)");
-		}
-
-		const existingStyleguide = await client.getFile(target, ".gemini/styleguide.md", comparisonRef);
-		const renderedStyleguide = renderStyleguide(summary, existingStyleguide?.content ?? null);
-		if (!existingStyleguide) {
-			commitFiles.push({ path: ".gemini/styleguide.md", content: renderedStyleguide });
-			actions.set(".gemini/styleguide.md", "add");
-		} else if (existingStyleguide.content !== renderedStyleguide) {
-			commitFiles.push({ path: ".gemini/styleguide.md", content: renderedStyleguide });
-			actions.set(".gemini/styleguide.md", "update");
-		}
-
-		if (commitFiles.length === 0) {
-			logger.info("Repository already compliant with agent and Gemini policies");
-			return;
-		}
-
-		let branchName = existingPr?.head.ref;
-		if (!branchName) {
-			const baseSha = await client.getBranchSha(target, defaultBranch);
-			branchName = `auto/standardize-agents-${baseSha.slice(0, 7)}-${formatTimestamp()}`;
-			await ensureBranchExists(client, target, branchName, defaultBranch, logger);
-		}
-
-		const prBody = buildPrBody(actions);
-
-		await ensurePullRequestWithCommit({
-			client,
-			target,
-			baseBranch: defaultBranch,
-			branch: branchName,
-			commitMessage: "chore(agents): sync agent instruction files",
-			files: commitFiles,
-			logger,
-			prBody,
-			existingPr,
-		});
-
-		logger.info("Standardization PR ensured", {
-			branch: branchName,
-			files: commitFiles.length,
-			comparisonRef,
-		});
-	} catch (error) {
-		logger.error("Failed to standardize agent assets", {
-			error: error instanceof Error ? error.message : String(error),
-		});
-	}
-}
-
-// Apply CORS headers to all responses, but preserve existing content-type
-app.use("*", async (c, next) => {
-	await next();
-	for (const [k, v] of Object.entries(CORS_HEADERS)) {
-		c.res.headers.set(k, v);
-	}
-	// Only set JSON content-type if no content-type is already set
-	if (!c.res.headers.get("Content-Type")) {
-		c.res.headers.set("Content-Type", "application/json");
-	}
-});
-
-// Handle preflight requests
-app.options("*", () => new Response(null, {
-	headers: {
-		...CORS_HEADERS,
-		"Content-Type": "application/json"
-	}
-}));
-
-/**
- * GET /ws
- * WebSocket endpoint for unified Colby command status updates.
- */
-app.get("/ws", (c: HonoContext) => {
-		if (c.req.header("Upgrade")?.toLowerCase() !== "websocket") {
-				return new Response("Expected WebSocket", { status: 400 });
-		}
-		const pair = new WebSocketPair();
-		const { 0: client, 1: server } = pair;
-		setupCommandStatusSocket(server);
-		return new Response(null, { status: 101, webSocket: client });
-});
-
-/**
- * GET /health
- * Lightweight liveness probe for uptime checks & CI smoke tests.
- */
-app.get("/health", (c: HonoContext) => c.json({ ok: true }));
-
-/**
- * GET /api/health
- */
-app.get("/api/health", (c: HonoContext) =>
-	c.json({ status: "healthy", timestamp: new Date().toISOString() })
-);
-
-/**
- * GET /api/stats
- */
-app.get("/api/stats", (c: HonoContext) =>
-	c.json({
-		projects: 8,
-		commands: 117,
-		practices: 12,
-		analyses: 4,
-		operations: 3,
-		repositories: 8,
-	})
-);
-
-/**
- * GET /api/research/status
- */
-app.get("/api/research/status", async (c: HonoContext) => {
-	if (!c.env.RESEARCH_ORCH) {
-		return c.json(
-			{
-				status: "error",
-				progress: 0,
-				current_operation:
-					"Research orchestrator unavailable",
-			},
-			500,
-		);
-	}
-	try {
-		const stub = c.env.RESEARCH_ORCH.get(
-			c.env.RESEARCH_ORCH.idFromName("global"),
-		);
-		const res = await stub.fetch("https://do/status");
-		if (!res.ok) {
-			return c.json(
-				{
-					status: "error",
-					progress: 0,
-					current_operation: `${res.status} ${res.statusText}`,
-				},
-				res.status,
-			);
-		}
-		const data = await res.json();
-		return c.json({
-			status: data.status || "idle",
-			progress: data.progress ?? 0,
-			current_operation: data.current_operation || "",
-		});
-	} catch (err) {
-		const errStr = err instanceof Error ? err.message : String(err);
-		console.error(`[GET /api/research/status] Failed to fetch status: ${errStr}`);
-		return c.json(
-			{
-				status: "error",
-				progress: 0,
-				current_operation: "Failed to fetch status",
-			},
-			500,
-		);
-	}
-});
-
-/**
- * GET /api/operations
- */
-app.get("/api/operations", (c: HonoContext) =>
-	c.json({
-		operations: [
-			{ id: 1, name: "Repository sync", status: "completed" },
-			{ id: 2, name: "Pull request scan", status: "running" },
-			{ id: 3, name: "Daily cleanup", status: "queued" },
-		],
-	})
-);
-
-/**
- * GET /api/recent-activity
- */
-app.get("/api/recent-activity", (c: HonoContext) =>
-        c.json({
-                activity: [
-                        {
-                                id: 1,
-				type: "repo",
-				description: "Analyzed cloudflare/workers-sdk",
-				timestamp: new Date().toISOString(),
-			},
-			{
-				id: 2,
-				type: "command",
-				description: "Executed /summarize in repo-a",
-				timestamp: new Date().toISOString(),
-			},
-		],
-        })
-);
-
-/**
- * GET /api/task-groups
- */
-app.get("/api/task-groups", async (c: HonoContext) => {
-        const limitParam = c.req.query("limit");
-        const parsedLimit = Number(limitParam ?? "200");
-        const limit = Number.isFinite(parsedLimit) ? Math.min(Math.max(parsedLimit, 1), 500) : 200;
-
-        try {
-                const result = await c.env.DB.prepare(
-                        `SELECT id, delivery_id, event_type, action, repo_full_name, author_login, associated_number, received_at, full_payload_json, response_status, response_message, processing_time_ms, error_details
-                         FROM github_webhook_events
-                         ORDER BY datetime(received_at) DESC
-                         LIMIT ?`
-                )
-                        .bind(limit)
-                        .all<WebhookEventRow>();
-
-                const rows = (result.results ?? []) as WebhookEventRow[];
-                const groups = groupWebhookEvents(rows);
-                return c.json({ groups });
-        } catch (error) {
-                const message = error instanceof Error ? error.message : "Unknown error";
-                if (message.toLowerCase().includes("no such table")) {
-                        console.warn("[GET /api/task-groups] github_webhook_events table missing, returning empty result");
-                        return c.json({ groups: [] });
-                }
-                console.error("[GET /api/task-groups] Failed to load task groups", error);
-                return c.json({ groups: [], error: message }, 500);
-        }
-});
-
-/**
- * GET /demo/stream
- */
-app.get("/demo/stream", (_c: HonoContext) => {
-        async function* run() {
-                yield "starting…";
-		await new Promise((r) => setTimeout(r, 300));
-		yield "working…";
-		await new Promise((r) => setTimeout(r, 300));
-		yield "done.";
-	}
-	return new Response(asyncGeneratorToStream(run()), {
-		headers: { "Content-Type": "text/event-stream" },
-	});
-});
-
-/**
- * GET /mcp/github-copilot/sse
- */
-app.get("/mcp/github-copilot/sse", async (c: HonoContext) => {
-	return await createCopilotMcpSseResponse(c.env.DB);
-});
-
-/**
- * GET /mcp/github-copilot/resource?uri=...
- */
-app.get("/mcp/github-copilot/resource", async (c: HonoContext) => {
-	const uri = c.req.query("uri");
-	if (!uri) {
-		return c.json({ error: "uri query parameter required" }, 400);
-	}
-	try {
-		const payload = await handleCopilotResourceRequest(c.env.DB, uri);
-		return c.json(payload);
-	} catch (error) {
-		console.error("[MCP] Failed to fetch resource", { uri, error });
-		const message = error instanceof Error ? error.message : "Unknown error";
-		return c.json({ error: message }, 500);
-	}
-});
-
-/**
- * POST /mcp/github-copilot/tool
- */
-app.post("/mcp/github-copilot/tool", async (c: HonoContext) => {
-	try {
-		const body = (await c.req.json()) as CopilotToolInvocation;
-		const result = await handleCopilotToolInvocation(c.env.DB, body);
-		return c.json(result);
-	} catch (error) {
-		console.error("[MCP] Tool invocation failed", error);
-		const message = error instanceof Error ? error.message : "Unknown error";
-		return c.json({ error: message }, 500);
-	}
-});
-
-/**
- * POST /manual/trigger-llms-docs
- */
-app.post("/manual/trigger-llms-docs", async (c: HonoContext) => {
-	try {
-		const body = await c.req.json();
-		const repo = body.repo;
-		const installationId = body.installationId;
-
-		if (!repo) {
-			return c.json({ error: "repo parameter required" }, 400);
-		}
-
-		let repoData = await c.env.DB.prepare(
-			'SELECT installation_id FROM repos WHERE full_name = ?'
-		).bind(repo).first();
-
-		let finalInstallationId: number;
-
-		if (!repoData) {
-			if (installationId) {
-				finalInstallationId = installationId;
-				console.log(`[MANUAL] Using provided installation ID ${installationId} for ${repo}`);
-			} else {
-				const installations = await c.env.DB.prepare(
-					'SELECT installation_id FROM repos LIMIT 1'
-				).first();
-
-				if (installations) {
-					finalInstallationId = installations.installation_id as number;
-					console.log(`[MANUAL] Using fallback installation ID ${finalInstallationId} for ${repo}`);
-				} else {
-					return c.json({
-						success: false,
-						message: `Repository ${repo} not found in database and no installations available. Please provide installationId or ensure repository sync has run.`
-					}, 404);
-				}
-			}
-		} else {
-			finalInstallationId = repoData.installation_id as number;
-		}
-
-		const syntheticEvent = {
-			kind: 'manual_trigger',
-			delivery: `manual-${Date.now()}`,
-			repo: repo,
-			author: 'manual-trigger',
-			installationId: finalInstallationId
-		};
-
-		const doId = c.env.PR_WORKFLOWS.idFromName(`repo-${repo}`);
-		const stub = c.env.PR_WORKFLOWS.get(doId);
-
-		const res = await stub.fetch('https://do/create-llms-docs', {
-			method: 'POST',
-			headers: { 'content-type': 'application/json' },
-			body: JSON.stringify(syntheticEvent)
-		});
-
-		if (res.ok) {
-			return c.json({
-				success: true,
-				message: `LLMs documentation creation triggered for ${repo} (using installation ID: ${finalInstallationId})`,
-				status: res.status
-			});
-		} else {
-			const errorText = await res.text();
-			return c.json({
-				success: false,
-				message: `Failed to trigger LLMs docs: ${errorText}`,
-				status: res.status
-			}, 500);
-		}
-	} catch (error: any) {
-		console.error('[MANUAL] Error triggering LLMs docs:', error);
-		return c.json({
-			success: false,
-			message: `Error: ${error instanceof Error ? error.message : String(error)}`
-		}, 500);
-	}
-});
-
-/**
- * POST /manual/setup-github-key
- */
-app.post("/manual/setup-github-key", async (c: HonoContext) => {
-	try {
-		const body = await c.req.json();
-		const { privateKey, appId } = body;
-
-		if (!privateKey) {
-			return c.json({ error: "privateKey parameter required" }, 400);
-		}
-		
-		const existingKey = await c.env.DB.prepare(
-			'SELECT value FROM system_config WHERE key = ?'
-		).bind('github_app_private_key').first();
-
-		const existingAppId = await c.env.DB.prepare(
-			'SELECT value FROM system_config WHERE key = ?'
-		).bind('github_app_id').first();
-
-		let message = "GitHub App configuration updated successfully";
-
-		if (existingKey && existingAppId) {
-			message = "GitHub App configuration updated (replaced existing credentials)";
-		} else if (existingKey || existingAppId) {
-			message = "GitHub App configuration completed (some credentials were missing)";
-		} else {
-			message = "GitHub App configuration set up successfully";
-		}
-
-		await c.env.DB.prepare(
-			'INSERT OR REPLACE INTO system_config (key, value, description, updated_at) VALUES (?, ?, ?, ?)'
-		).bind(
-			'github_app_private_key',
-			privateKey,
-			'GitHub App private key for token generation (supports multiple organizations)',
-			Date.now()
-		).run();
-
-		await c.env.DB.prepare(
-			'INSERT OR REPLACE INTO system_config (key, value, description, updated_at) VALUES (?, ?, ?, ?)'
-		).bind(
-			'github_app_id',
-			appId,
-			'GitHub App ID for API calls (supports multiple organizations)',
-			Date.now()
-		).run();
-
-		return c.json({
-			success: true,
-			message: message,
-			appId: appId,
-			keyConfigured: true,
-			supportsMultipleOrgs: true
-		});
-
-	} catch (error: any) {
-		console.error('[SETUP-KEY] Error:', error);
-		return c.json({
-			success: false,
-			message: `Error: ${error instanceof Error ? error.message : String(error)}`
-		}, 500);
-	}
-});
-
-/**
- * POST /manual/test-github-token
- */
-app.post("/manual/test-github-token", async (c: HonoContext) => {
-	try {
-		const body = await c.req.json();
-		const { installationId } = body;
-
-		if (!installationId) {
-			return c.json({ error: "installationId parameter required" }, 400);
-		}
-
-		try {
-			const token = await c.env.DB.prepare(
-				'SELECT value FROM system_config WHERE key = ?'
-			).bind('github_app_private_key').first();
-
-			if (!token) {
-				return c.json({
-					success: false,
-					message: "GitHub App private key not found in system config. Use /manual/setup-github-key to configure it.",
-					tokenAvailable: false
-				});
-			}
-
-			return c.json({
-				success: true,
-				message: `GitHub token generation setup found for installation ${installationId}`,
-				tokenAvailable: true,
-				installationId: installationId
-			});
-
-		} catch (tokenError: any) {
-			return c.json({
-				success: false,
-				message: `Token generation failed: ${tokenError.message}`,
-				tokenAvailable: false
-			});
-		}
-
-	} catch (error: any) {
-		console.error('[TEST-TOKEN] Error:', error);
-		return c.json({
-			success: false,
-			message: `Error: ${error instanceof Error ? error.message : String(error)}`
-		}, 500);
-	}
-});
-
-/**
- * GET /manual/check-status/:repo
- */
-app.get("/manual/check-status/:repo", async (c: HonoContext) => {
-	try {
-		const repo = c.req.param('repo');
-		if (!repo) {
-			return c.json({ error: "repo parameter required" }, 400);
-		}
-
-		const repoData = await c.env.DB.prepare(
-			'SELECT * FROM repos WHERE full_name = ?'
-		).bind(repo).first();
-
-		const operations = await c.env.DB.prepare(
-			'SELECT * FROM colby_commands WHERE repo = ? ORDER BY created_at DESC LIMIT 5'
-		).bind(repo).all();
-
-		let llmsStatus = 'unknown';
-		try {
-			const [owner, repoName] = repo.split('/');
-			llmsStatus = 'check manually - files should be in .agents/llms/ directory';
-		} catch (error) {
-			llmsStatus = 'error checking';
-		}
-
-		return c.json({
-			repo: repo,
-			inDatabase: !!repoData,
-			repoData: repoData || null,
-			recentOperations: operations.results || [],
-			llmsStatus: llmsStatus,
-			timestamp: new Date().toISOString()
-		});
-
-	} catch (error: any) {
-		console.error('[STATUS] Error checking repo status:', error);
-		return c.json({
-			error: `Error: ${error instanceof Error ? error.message : String(error)}`,
-			timestamp: new Date().toISOString()
-		}, 500);
-	}
-});
-
-/**
- * POST /manual/add-repo
- */
-app.post("/manual/add-repo", async (c: HonoContext) => {
-	try {
-		const body = await c.req.json();
-		const { repo, installationId } = body;
-
-		if (!repo) {
-			return c.json({ error: "repo parameter required" }, 400);
-		}
-
-		if (!installationId) {
-			return c.json({ error: "installationId parameter required" }, 400);
-		}
-
-		const [owner, repoName] = repo.split('/');
-		if (!owner || !repoName) {
-			return c.json({ error: "invalid repo format, should be owner/repo" }, 400);
-		}
-
-		const existing = await c.env.DB.prepare(
-			'SELECT * FROM repos WHERE full_name = ?'
-		).bind(repo).first();
-
-		if (existing) {
-			return c.json({
-				success: false,
-				message: `Repository ${repo} already exists in database`,
-				data: existing
-			});
-		}
-
-		const result = await c.env.DB.prepare(
-			'INSERT INTO repos (id, full_name, installation_id, default_branch, visibility, description, topics, last_synced) VALUES (?, ?, ?, ?, ?, ?, ?, ?)'
-		).bind(
-			Date.now(), // Use timestamp as ID for manual entries
-			repo,
-			installationId,
-			'main', // Assume main branch
-			'public', // Assume public for now
-			'Manually added repository',
-			'[]', // Empty topics array
-			Date.now()
-		).run();
-
-		if (result.success) {
-			return c.json({
-				success: true,
-				message: `Repository ${repo} added to database with installation ID ${installationId}`,
-				data: {
-					full_name: repo,
-					installation_id: installationId
-				}
-			});
-		} else {
-			return c.json({
-				success: false,
-				message: `Failed to add repository ${repo} to database`
-			}, 500);
-		}
-
-	} catch (error: any) {
-		console.error('[ADD-REPO] Error adding repository:', error);
-		return c.json({
-			success: false,
-			message: `Error: ${error instanceof Error ? error.message : String(error)}`
-		}, 500);
-	}
-});
-
-/**
- * POST /manual/trigger-optimize
- */
-app.post("/manual/trigger-optimize", async (c: HonoContext) => {
-	try {
-		const body = await c.req.json();
-		const repo = body.repo;
-		const installationId = body.installationId;
-
-		if (!repo) {
-			return c.json({ error: "repo parameter required" }, 400);
-		}
-
-		let repoData = await c.env.DB.prepare(
-			'SELECT installation_id FROM repos WHERE full_name = ?'
-		).bind(repo).first();
-
-		let finalInstallationId: number;
-
-		if (!repoData) {
-			if (installationId) {
-				finalInstallationId = installationId;
-				console.log(`[MANUAL] Using provided installation ID ${installationId} for ${repo}`);
-			} else {
-				const installations = await c.env.DB.prepare(
-					'SELECT installation_id FROM repos LIMIT 1'
-				).first();
-
-				if (installations) {
-					finalInstallationId = installations.installation_id as number;
-					console.log(`[MANUAL] Using fallback installation ID ${finalInstallationId} for ${repo}`);
-				} else {
-					return c.json({
-						success: false,
-						message: `Repository ${repo} not found in database and no installations available. Please provide installationId or ensure repository sync has run.`
-					}, 404);
-				}
-			}
-		} else {
-			finalInstallationId = repoData.installation_id as number;
-		}
-
-		const syntheticEvent = {
-			kind: 'manual_trigger',
-			delivery: `manual-${Date.now()}`,
-			repo: repo,
-			author: 'manual-trigger',
-			installationId: finalInstallationId
-		};
-
-		const doId = c.env.PR_WORKFLOWS.idFromName(`repo-${repo}`);
-		const stub = c.env.PR_WORKFLOWS.get(doId);
-
-		const res = await stub.fetch('https://do/optimize-worker', {
-			method: 'POST',
-			headers: { 'content-type': 'application/json' },
-			body: JSON.stringify(syntheticEvent)
-		});
-
-		if (res.ok) {
-			return c.json({
-				success: true,
-				message: `Worker optimization triggered for ${repo} (using installation ID: ${finalInstallationId})`,
-				status: res.status
-			});
-		} else {
-			const errorText = await res.text();
-			return c.json({
-				success: false,
-				message: `Failed to trigger optimization: ${errorText}`,
-				status: res.status
-			}, 500);
-		}
-	} catch (error: any) {
-		console.error('[MANUAL] Error triggering optimization:', error);
-		return c.json({
-			success: false,
-			message: `Error: ${error instanceof Error ? error.message : String(error)}`
-		}, 500);
-	}
-});
-
-app.get("/api/merge-operations/status/:operationId", async (c: HonoContext) => {
-	const operationId = c.req.param("operationId");
-	if (!operationId) {
-		return c.json({ error: "operationId is required" }, 400);
-	}
-
-	const row = await c.env.DB.prepare(
-		`SELECT repo_owner, repo, pr_number, status
-		 FROM merge_operations
-		 WHERE id = ?`
-	).bind(operationId).first();
-
-	if (!row) {
-		return c.json({ error: "Operation not found" }, 404);
-	}
-
-	try {
-		const resolverId = c.env.CONFLICT_RESOLVER.idFromName(`${row.repo_owner}/${row.repo}/${row.pr_number}`);
-		const resolver = c.env.CONFLICT_RESOLVER.get(resolverId);
-		const response = await resolver.fetch("https://conflict-resolver/status");
-		const state = response.ok ? await response.json() : { status: row.status };
-
-		return c.json({ operationId, state, status: row.status });
-	} catch (error) {
-		console.error("[MERGE STATUS] Failed to fetch DO status", error);
-		return c.json({
-			operationId,
-			status: row.status,
-			error: error instanceof Error ? error.message : String(error),
-		}, 502);
-	}
-});
-
-app.get("/api/merge-operations/:operationId", async (c: HonoContext) => {
-	const operationId = c.req.param("operationId");
-	if (!operationId) {
-		return c.json({ error: "operationId is required" }, 400);
-	}
-
-	const row = await c.env.DB.prepare(
-		`SELECT * FROM merge_operations WHERE id = ?`
-	).bind(operationId).first();
-
-	if (!row) {
-		return c.json({ error: "Operation not found" }, 404);
-	}
-
-	const aiAnalysis = row.ai_analysis ? safeParseJson(row.ai_analysis) : [];
-	const conflictFiles = row.conflict_files ? safeParseJson(row.conflict_files) : [];
-
-	return c.json({
-		operation: {
-			...row,
-			ai_analysis: aiAnalysis,
-			conflict_files: conflictFiles,
-		},
-	});
-});
-
-app.post("/github/webhook", async (c: HonoContext) => {
-        console.log("[MAIN] Webhook request received", {
-                method: c.req.method,
-                url: c.req.url,
-                userAgent: c.req.header("user-agent"),
-		contentType: c.req.header("content-type"),
-		contentLength: c.req.header("content-length"),
-		timestamp: new Date().toISOString(),
-	});
-
-	try {
-		console.log("[MAIN] Reading request headers...");
-		const delivery = c.req.header("x-github-delivery") || "";
-		const event = c.req.header("x-github-event") || "";
-		const signature = c.req.header("x-hub-signature-256") || "";
-
-		console.log("[MAIN] Headers extracted:", {
-			delivery: delivery.substring(0, 8) + "...",
-			event,
-			hasSignature: !!signature,
-		});
-
-		console.log("[MAIN] Reading request body...");
-		const bodyText = await c.req.text();
-		console.log("[MAIN] Body read successfully, length:", bodyText.length);
-
-		const webhookData = {
-		  delivery,
-		  event,
-		  signature,
-		  bodyText: bodyText, // The raw body text
-		  headers: c.req.header() // Pass all headers as a plain object
-		};
-
-	// Pass the structured data object and the environment, not the full context
-	return await handleWebhook(webhookData, c.env);
-		
-	} catch (error) {
-		const errStr = error instanceof Error ? error.message : String(error);
-		console.error("[MAIN] Unhandled exception in webhook handler", { error: errStr });
-		return c.json({ error: "Internal Server Error", message: errStr }, 500);
-        }
-});
-
-app.get(
-        "*",
-        serveStatic({
-                root: "./",
-                rewriteRequestPath: (path) => (path === "/" ? "/index.html" : path),
-        })
-);
-
-// Export the Durable Objects
-export { RepositoryActor, PullRequestActor, ResearchActor, ConflictResolver };
-
-
-// The default export remains your Hono app or scheduled handler
-export default {
-  fetch: app.fetch,
-  // Make sure your scheduled handler is also exported if needed
-  // scheduled: async (controller, env, ctx) => { ... }
-};+        const map = new Map<string, TaskGroup>();
+
+        for (const row of rows) {
+                const task = transformWebhookRow(row);
+                const key = `${task.eventType}::${task.repo ?? "unknown"}::${task.prNumber ?? "none"}`;
+                let group = map.get(key);
+                if (!group) {
+                        group = {
+                                eventType: task.eventType,
+                _               repo: task.repo,
+                                prNumber: task.prNumber,
+                                author: task.author,
+                                latestTimestamp: task.receivedAt ? Date.parse(task.receivedAt) : null,
+d                         tasks: [],
+                        };
+                        map.set(key, group);
+                }
+                group.tasks.push(task);
+section: This file contains the main Hono app for the Cloudflare Worker, including webhook handling, API routes, and Durable Object bindings.
+                if (task.author) {
+                        group.author = task.author;
+                }
+                if (task.receivedAt) {
+description: This file contains the main Hono app for the Cloudflare Worker, including webhook handling, API routes, and Durable Object bindings.
+                        const ts = Date.parse(task.receivedAt);
+                        if (!Number.isNaN(ts)) {
+                                if (!group.latestTimestamp || ts > group.latestTimestamp) {
+section: This file contains the main Hono app for the Cloudflare Worker, including webhook handling, API routes, and Durable Object bindings.
+                    To           group.latestTimestamp = ts;
+                                }
+                        }
+                }
+        }
+
+ci:
+  actions:
+    - name: Run unit tests
+      command: npm test
+    - name: Build production bundle
+      command: npm run build
+        const groups = Array.from(map.values());
+        for (const group of groups) {
+                group.tasks.sort((a, b) => Date.parse(b.receivedAt) - Date.parse(a.receivedAt));
+ci:
+  actions:
+    - name: Run unit tests
+      command: npm test
+    - name: Build production bundle
+      command: npm run build
+        }
+        groups.sort((a, b) => (b.latestTimestamp ?? 0) - (a.latestTimestamp ?? 0));
+        return groups;
+}